--- conflicted
+++ resolved
@@ -206,7 +206,6 @@
 - `Ctrl+c`: Exit interactive mode
 
 **Workflow Operations:**
-<<<<<<< HEAD
 - `Tab`: Choose which workflow receives the selected command
 - `Enter`: Confirm the selection overlay or execute the highlighted workflow
 - `Esc`: Dismiss the selection overlay or exit workflow view
@@ -215,12 +214,6 @@
 - `c`: Copy the selected workflow to a new editable workflow (in workflow view)
 - `s`: Save the selected workflow to `.ggcconfig.yaml` (dynamic workflows only)
 - `Ctrl+t`: Toggle the workflow management view
-=======
-- `Tab`: Add selected command to workflow
-- `Ctrl+t`: Toggle workflow detail view
-- `c`: Clear workflow (in workflow view)
-- `Enter`: Execute entire workflow (in workflow view)
->>>>>>> 06afb5d6
 
 **Command Execution:**
 - If a command requires arguments (e.g. `<file>`, `<name>`, `<url>`), you will be prompted for input (see [Placeholder Syntax and Prompts](#placeholder-syntax-and-prompts))
@@ -230,15 +223,10 @@
 - All UI and prompts are in English
 
 **Workflow Feature:**
-<<<<<<< HEAD
 - Build and manage multiple workflows in parallel
 - Use the selection overlay (`Tab`) to choose a target workflow per command
 - Config-defined workflows load automatically from `.ggcconfig.yaml` and remain read-only for safety
 - Save frequently used dynamic workflows back to config with `s`
-=======
-- Build multi-command workflows by adding commands with `Tab`
-- Commands are executed sequentially when you run the workflow
->>>>>>> 06afb5d6
 - Placeholder arguments (e.g., `<message>`) are prompted during workflow execution
 - Workflows persist after execution for reuse
 - Common workflow examples: `add` → `commit` → `push`, `fetch` → `rebase` → `push force`
