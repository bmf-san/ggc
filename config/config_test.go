package config

import (
	"fmt"
	"os"
	"path/filepath"
	"reflect"
	"strings"
	"testing"

	"gopkg.in/yaml.v3"
)

// TestGetDefaultConfig tests the default configuration values
func TestGetDefaultConfig(t *testing.T) {
	config := getDefaultConfig()

	// test default values
	if config.Default.Branch != "main" {
		t.Errorf("Expected default branch to be 'main', got %s", config.Default.Branch)
	}
	if config.Default.Editor != "vim" {
		t.Errorf("Expected default editor to be 'vim', got %s", config.Default.Editor)
	}
	if config.Default.MergeTool != "vimdiff" {
		t.Errorf("Expected default merge tool to be 'vimdiff', got %s", config.Default.MergeTool)
	}

	// Test UI defaults
	if !config.UI.Color {
		t.Error("Expected UI color to be true")
	}
	if !config.UI.Pager {
		t.Error("Expected UI pager to be true")
	}

	// Test behavior defaults
	if config.Behavior.AutoPush {
		t.Error("Expected auto-push to be false")
	}
	if config.Behavior.ConfirmDestructive != "simple" {
		t.Errorf("Expected confirm-destructive to be 'simple', got %s", config.Behavior.ConfirmDestructive)
	}
	if !config.Behavior.AutoFetch {
		t.Error("Expected auto-fetch to be true")
	}
	if !config.Behavior.StashBeforeSwitch {
		t.Error("Expected stash-before-switch to be true")
	}

	if config.Integration.Github.DefaultRemote != "origin" {
		t.Errorf("Expected default remote to be 'origin', got %s", config.Integration.Github.DefaultRemote)
	}
}

// TestNewConfigManager tests the creation of a new config manager
func TestNewConfigManager(t *testing.T) {
	cm := NewConfigManager()

	if cm == nil {
		t.Fatal("Expected config manager to be created")
	}
	if cm.config == nil {
		t.Fatal("Expected config to be initialized")
	}
	if cm.configPath != "" {
		t.Errorf("Expected configPath to be empty initially, got %s", cm.configPath)
	}

	if cm.config.Default.Branch != "main" {
		t.Errorf("Expected default branch to be 'main', got %s", cm.config.Default.Branch)
	}
}

// TestGetConfigPaths tests the configuration path resolution
func TestGetConfigPaths(t *testing.T) {
	cm := NewConfigManager()
	paths := cm.getConfigPaths()

	if len(paths) != 2 {
		t.Errorf("Expected 2 config paths, got %d", len(paths))
	}

	homeDir, _ := os.UserHomeDir()
	expectedPaths := []string{
		filepath.Join(homeDir, ".ggcconfig.yaml"),
		filepath.Join(homeDir, ".config", "ggc", "config.yaml"),
	}

	for i, expected := range expectedPaths {
		if paths[i] != expected {
			t.Errorf("Expected path %d to be %s, got %s", i, expected, paths[i])
		}
	}
}

// TestLoadFromFile tests loading configuration from a file
func TestLoadFromFile(t *testing.T) {
	tempDir := t.TempDir()
	configPath := filepath.Join(tempDir, "test-config.yaml")

	testConfig := `
default:
  branch: "develop"
  editor: "nano"
  merge-tool: "meld"
ui:
  color: false
  pager: false
behavior:
  auto-push: true
  confirm-destructive: "never"
  auto-fetch: false
  stash-before-switch: false
aliases:
  s: "status"
  c: "commit"
integration:
  github:
    token: "test-token"
    default-remote: "upstream"
  gitlab:
    token: "gitlab-token"
`

	err := os.WriteFile(configPath, []byte(testConfig), 0644)
	if err != nil {
		t.Fatalf("Failed to write test config: %v", err)
	}

	cm := NewConfigManager()
	err = cm.loadFromFile(configPath)
	if err != nil {
		t.Fatalf("Failed to load config from file: %v", err)
	}

	if cm.config.Default.Branch != "develop" {
		t.Errorf("Expected branch to be 'develop', got %s", cm.config.Default.Branch)
	}
	if cm.config.Default.Editor != "nano" {
		t.Errorf("Expected editor to be 'nano', got %s", cm.config.Default.Editor)
	}
	if cm.config.UI.Color {
		t.Error("Expected color to be false")
	}
	if cm.config.Behavior.AutoPush != true {
		t.Error("Expected auto-push to be true")
	}
	if cm.config.Aliases["s"] != "status" {
		t.Errorf("Expected alias 's' to be 'status', got %s", cm.config.Aliases["s"])
	}
	if cm.config.Integration.Github.Token != "test-token" {
		t.Errorf("Expected github token to be 'test-token', got %s", cm.config.Integration.Github.Token)
	}
}

// TestLoad tests the Load method with no config file
func TestLoad(t *testing.T) {
	cm := NewConfigManager()

	originalHome := os.Getenv("HOME")
	tempDir := t.TempDir()
	if err := os.Setenv("HOME", tempDir); err != nil {
		t.Fatalf("failed to set HOME: %v", err)
	}
	defer func() {
		if err := os.Setenv("HOME", originalHome); err != nil {
			t.Fatalf("failed to restore HOME: %v", err)
		}
	}()

	err := cm.Load()
	if err != nil {
		t.Fatalf("Load should not fail when no config file exists: %v", err)
	}

	expectedPath := filepath.Join(tempDir, ".ggcconfig.yaml")
	if cm.configPath != expectedPath {
		t.Errorf("Expected config path to be %s, got %s", expectedPath, cm.configPath)
	}
}

// TestSave tests saving configuration to file
func TestSave(t *testing.T) {
	tempDir := t.TempDir()
	configPath := filepath.Join(tempDir, "test-save.yaml")

	cm := NewConfigManager()
	cm.configPath = configPath

	cm.config.Default.Branch = "development"
	cm.config.UI.Color = false
	cm.config.Aliases["test"] = "help"

	err := cm.Save()
	if err != nil {
		t.Fatalf("Failed to save config: %v", err)
	}

	if _, err := os.Stat(configPath); os.IsNotExist(err) {
		t.Fatal("Config file was not created")
	}

	data, err := os.ReadFile(configPath)
	if err != nil {
		t.Fatalf("Failed to read saved config: %v", err)
	}

	var loadedConfig Config
	err = yaml.Unmarshal(data, &loadedConfig)
	if err != nil {
		t.Fatalf("Failed to unmarshal saved config: %v", err)
	}

	if loadedConfig.Default.Branch != "development" {
		t.Errorf("Expected saved branch to be 'development', got %s", loadedConfig.Default.Branch)
	}
	if loadedConfig.UI.Color {
		t.Error("Expected saved color to be false")
	}
	if loadedConfig.Aliases["test"] != "help" {
		t.Errorf("Expected saved alias to be 'help', got %s", loadedConfig.Aliases["test"])
	}
}

// TestGetValueByPath tests getting values using dot notation
func TestGetValueByPath(t *testing.T) {
	cm := NewConfigManager()

	testCases := []struct {
		path     string
		expected any
	}{
		{"default.branch", "main"},
		{"default.editor", "vim"},
		{"ui.color", true},
		{"behavior.auto-push", false},
		{"integration.github.default-remote", "origin"},
	}

	for _, tc := range testCases {
		value, err := cm.getValueByPath(cm.config, tc.path)
		if err != nil {
			t.Errorf("Failed to get value for path %s: %v", tc.path, err)
			continue
		}

		if !reflect.DeepEqual(value, tc.expected) {
			t.Errorf("Expected value for path %s to be %v, got %v", tc.path, tc.expected, value)
		}
	}
}

// TestGetValueByPathErrors tests error cases for getValueByPath
func TestGetValueByPathErrors(t *testing.T) {
	cm := NewConfigManager()

	testCases := []string{
		"nonexistent.field",
		"default.nonexistent",
		"aliases.nonexistent",
		"ui.color.invalid", // trying to navigate into a bool
	}

	for _, path := range testCases {
		_, err := cm.getValueByPath(cm.config, path)
		if err == nil {
			t.Errorf("Expected error for invalid path %s", path)
		}
	}
}

// TestSetValueByPath tests setting values using dot notation
func TestSetValueByPath(t *testing.T) {
	cm := NewConfigManager()

	testCases := []struct {
		path     string
		value    any
		expected any
	}{
		{"default.branch", "develop", "develop"},
		{"default.editor", "emacs", "emacs"},
		{"ui.color", false, false},
		{"behavior.auto-push", true, true},
		{"aliases.new", "new-command", "new-command"},
	}

	for _, tc := range testCases {
		err := cm.setValueByPath(cm.config, tc.path, tc.value)
		if err != nil {
			t.Errorf("Failed to set value for path %s: %v", tc.path, err)
			continue
		}

		actualValue, err := cm.getValueByPath(cm.config, tc.path)
		if err != nil {
			t.Errorf("Failed to get value after setting for path %s: %v", tc.path, err)
			continue
		}

		if !reflect.DeepEqual(actualValue, tc.expected) {
			t.Errorf("Expected value for path %s to be %v, got %v", tc.path, tc.expected, actualValue)
		}
	}
}

// TestGet tests the Get method
func TestGet(t *testing.T) {
	cm := NewConfigManager()

	value, err := cm.Get("default.branch")
	if err != nil {
		t.Fatalf("Failed to get value: %v", err)
	}

	if value != "main" {
		t.Errorf("Expected 'main', got %s", value)
	}
}

// TestSet tests the Set method
func TestSet(t *testing.T) {
	tempDir := t.TempDir()
	configPath := filepath.Join(tempDir, "test-set.yaml")

	cm := NewConfigManager()
	cm.configPath = configPath

	err := cm.Set("default.branch", "develop")
	if err != nil {
		t.Fatalf("Failed to set value: %v", err)
	}

	value, err := cm.Get("default.branch")
	if err != nil {
		t.Fatalf("Failed to get value after setting: %v", err)
	}

	if value != "develop" {
		t.Errorf("Expected 'develop', got %s", value)
	}

	// Test error case: invalid path
	err = cm.Set("invalid.nonexistent.path", "value")
	if err == nil {
		t.Error("Expected error when setting invalid path, but got nil")
	}

	// Test error case: invalid value type
	err = cm.Set("ui.color", "not_a_boolean")
	if err == nil {
		t.Error("Expected error when setting invalid boolean value, but got nil")
	}
}

// TestList tests the List method
func TestList(t *testing.T) {
	cm := NewConfigManager()
	list := cm.List()

	expectedKeys := []string{
		"default.branch",
		"default.editor",
		"ui.color",
		"behavior.auto-push",
		"integration.github.default-remote",
	}

	for _, key := range expectedKeys {
		if _, exists := list[key]; !exists {
			t.Errorf("Expected key %s to exist in list: %s", key, list)
		}
	}

	if list["default.branch"] != "main" {
		t.Errorf("Expected default.branch to be 'main', got %v", list["default.branch"])
	}
	if list["ui.color"] != true {
		t.Errorf("Expected ui.color to be true, got %v", list["ui.color"])
	}

	if !strings.Contains(stringifyAnyMap(list), "aliases") {
		t.Errorf("Expected list to contain aliases, got %v", list)
	}
}

// TestFindFieldByYamlTag tests the findFieldByYamlTag method
func TestFindFieldByYamlTag(t *testing.T) {
	cm := NewConfigManager()
	configType := reflect.TypeOf(*cm.config)
	configValue := reflect.ValueOf(*cm.config)

	field, found := cm.findFieldByYamlTag(configType, configValue, "default")
	if !found {
		t.Error("Expected to find 'default' field by YAML tag")
	}
	if field.Type().Name() != "" { // Anonymous struct
		defaultValue := field.Interface()
		defaultType := reflect.TypeOf(defaultValue)
		branchField, branchFound := cm.findFieldByYamlTag(defaultType, reflect.ValueOf(defaultValue), "branch")
		if !branchFound {
			t.Error("Expected to find 'branch' field in default struct")
		}
		if branchField.String() != "main" {
			t.Errorf("Expected branch to be 'main', got %s", branchField.String())
		}
	}

	_, found = cm.findFieldByYamlTag(configType, configValue, "Default")
	if !found {
		t.Error("Expected to find 'Default' field by name")
	}

	_, found = cm.findFieldByYamlTag(configType, configValue, "nonexistent")
	if found {
		t.Error("Expected not to find nonexistent field")
	}
}

// TestFlattenConfig tests the flattenConfig method
func TestFlattenConfig(t *testing.T) {
	cm := NewConfigManager()
	result := make(map[string]any)

	cm.flattenConfig(cm.config, "", result)

	expectedKeys := []string{
		"default.branch",
		"default.editor",
		"ui.color",
		"behavior.auto-push",
	}

	for _, key := range expectedKeys {
		if _, exists := result[key]; !exists {
			t.Errorf("Expected key %s to exist in flattened config", key)
		}
	}

	if !strings.Contains(stringifyAnyMap(result), "aliases") {
		t.Errorf("Expected list to contain aliases, got %v", result)
	}

	result2 := make(map[string]any)
	cm.flattenConfig(cm.config.Default, "test", result2)

	if _, exists := result2["test.branch"]; !exists {
		t.Error("Expected key 'test.branch' to exist with prefix")
	}
}

// TestLoadConfig tests the LoadConfig method
func TestLoadConfig(t *testing.T) {
	tempDir := t.TempDir()

	originalHome := os.Getenv("HOME")
	if err := os.Setenv("HOME", tempDir); err != nil {
		t.Fatalf("failed to set HOME: %v", err)
	}
	defer func() {
		if err := os.Setenv("HOME", originalHome); err != nil {
			t.Fatalf("failed to restore HOME: %v", err)
		}
	}()

	cm := NewConfigManager()
	cm.LoadConfig()

	if cm.config == nil {
		t.Error("Expected config to be loaded")
	}
}

// TestGetConfig tests the GetConfig method
func TestGetConfig(t *testing.T) {
	cm := NewConfigManager()
	config := cm.GetConfig()

	if config == nil {
		t.Fatal("Expected config to be returned")
	}

	if config != cm.config {
		t.Error("Expected GetConfig to return the same config instance")
	}
}

// TestConfigStructTags tests that all struct fields have proper YAML tags
func TestConfigStructTags(t *testing.T) {
	config := &Config{}
	configType := reflect.TypeOf(*config)

	for i := 0; i < configType.NumField(); i++ {
		field := configType.Field(i)
		yamlTag := field.Tag.Get("yaml")
		if yamlTag == "" {
			t.Errorf("Field %s should have a yaml tag", field.Name)
		}
	}
}

// TestInvalidYAMLHandling tests handling of invalid YAML
func TestInvalidYAMLHandling(t *testing.T) {
	tempDir := t.TempDir()
	configPath := filepath.Join(tempDir, "invalid-config.yaml")

	invalidYAML := `
default:
  branch: "main"
  editor: "vim"
ui:
  color: invalid_boolean
  pager: [this, is, invalid]
`

	err := os.WriteFile(configPath, []byte(invalidYAML), 0644)
	if err != nil {
		t.Fatalf("Failed to write invalid config: %v", err)
	}

	cm := NewConfigManager()
	err = cm.loadFromFile(configPath)
	if err == nil {
		t.Error("Expected error when loading invalid YAML")
	}
}

// TestTypeConversion tests type conversion in setValueByPath
func TestTypeConversion(t *testing.T) {
	cm := NewConfigManager()

	// Test setting string value to string field
	err := cm.setValueByPath(cm.config, "default.branch", "test")
	if err != nil {
		t.Errorf("Failed to set string value: %v", err)
	}

	// Test setting bool value to bool field
	err = cm.setValueByPath(cm.config, "ui.color", false)
	if err != nil {
		t.Errorf("Failed to set bool value: %v", err)
	}

	// Test type conversion error
	err = cm.setValueByPath(cm.config, "ui.color", "invalid_bool")
	if err == nil {
		t.Error("Expected error when setting invalid type")
	}
}

func TestConfig_Validate(t *testing.T) {
	t.Run("Valid config", func(t *testing.T) {
		cfg := &Config{}
		cfg.Default.Branch = "main"
		cfg.Default.Editor = "vim"
		cfg.Default.MergeTool = "meld"
		cfg.UI.Color = true
		cfg.UI.Pager = false
		cfg.Behavior.AutoPush = true
		cfg.Behavior.ConfirmDestructive = "simple"
		cfg.Behavior.AutoFetch = true
		cfg.Behavior.StashBeforeSwitch = true
		cfg.Aliases = map[string]any{"st": "status"}
		cfg.Integration.Github.Token = "ghp_1234567890asdflkasfdasf"
		cfg.Integration.Github.DefaultRemote = "origin"
		cfg.Integration.Gitlab.Token = "glpat-abc123asdlfkasjdflasfdasdf"

		err := cfg.Validate()
		if err != nil {
			t.Errorf("expected no error, got %v", err)
		}
	})

	t.Run("Invalid confirm-destructive", func(t *testing.T) {
		cfg := &Config{}
		cfg.Behavior.ConfirmDestructive = "maybe"
		cfg.Default.Branch = "main"

		err := cfg.Validate()
		if err == nil {
			t.Fatal("expected error, got nil")
		}
		if !strings.Contains(err.Error(), "invalid value") {
			t.Errorf("unexpected error: %v", err)
		}
	})

	t.Run("Invalid alias name", func(t *testing.T) {
		cfg := &Config{}
		cfg.Behavior.ConfirmDestructive = "never"
		cfg.Default.Branch = "main"
		cfg.Default.Editor = "vim"
		cfg.Default.Branch = "main"
		cfg.Aliases = map[string]any{"invalid alias": "status"}

		err := cfg.Validate()
		if err == nil {
			t.Fatal("expected error, got nil")
		}
		if !strings.Contains(err.Error(), "invalid value") {
			t.Errorf("unexpected error: %v", err)
		}
	})

	t.Run("Invalid GitHub token", func(t *testing.T) {
		cfg := &Config{}
		cfg.Behavior.ConfirmDestructive = "always"
		cfg.Default.Editor = "vim"
		cfg.Integration.Github.Token = "bad-token"
		cfg.Default.Branch = "main"

		err := cfg.Validate()
		if err == nil {
			t.Fatal("expected error, got nil")
		}
		if !strings.Contains(err.Error(), "invalid value") {
			t.Errorf("unexpected error: %v", err)
		}
	})

	t.Run("Invalid GitLab token", func(t *testing.T) {
		cfg := &Config{}
		cfg.Behavior.ConfirmDestructive = "always"
		cfg.Default.Editor = "vim"
		cfg.Integration.Gitlab.Token = "bad-token"
		cfg.Default.Branch = "main"

		err := cfg.Validate()
		if err == nil {
			t.Fatal("expected error, got nil")
		}
		if !strings.Contains(err.Error(), "invalid value") {
			t.Errorf("unexpected error: %v", err)
		}
	})
}
<<<<<<< HEAD
func TestConfig_ParseAlias(t *testing.T) {
	config := &Config{
		Aliases: map[string]interface{}{
			"st":   "status",
			"acp":  []interface{}{"add", "commit", "push"},
			"sync": []interface{}{"pull", "add", "commit", "push"},
		},
	}

	tests := []struct {
		name         string
		aliasName    string
		wantType     AliasType
		wantCommands []string
		wantError    bool
	}{
		{
			name:         "simple alias",
			aliasName:    "st",
			wantType:     SimpleAlias,
			wantCommands: []string{"status"},
			wantError:    false,
		},
		{
			name:         "sequence alias - short",
			aliasName:    "acp",
			wantType:     SequenceAlias,
			wantCommands: []string{"add", "commit", "push"},
			wantError:    false,
		},
		{
			name:         "sequence alias - long",
			aliasName:    "sync",
			wantType:     SequenceAlias,
			wantCommands: []string{"pull", "add", "commit", "push"},
			wantError:    false,
		},
		{
			name:         "non-existent alias",
			aliasName:    "nonexistent",
			wantType:     SimpleAlias,
			wantCommands: nil,
			wantError:    true,
		},
	}

	for _, tt := range tests {
		t.Run(tt.name, func(t *testing.T) {
			parsed, err := config.ParseAlias(tt.aliasName)

			if tt.wantError {
				if err == nil {
					t.Errorf("ParseAlias() expected error, got nil")
				}
				return
			}

			if err != nil {
				t.Errorf("ParseAlias() unexpected error: %v", err)
				return
			}

			if parsed.Type != tt.wantType {
				t.Errorf("ParseAlias() type = %v, want %v", parsed.Type, tt.wantType)
			}

			if len(parsed.Commands) != len(tt.wantCommands) {
				t.Errorf("ParseAlias() commands length = %v, want %v", len(parsed.Commands), len(tt.wantCommands))
				return
			}

			for i, cmd := range parsed.Commands {
				if cmd != tt.wantCommands[i] {
					t.Errorf("ParseAlias() commands[%d] = %v, want %v", i, cmd, tt.wantCommands[i])
				}
			}
		})
	}
}

func TestConfig_IsAlias(t *testing.T) {
	config := &Config{
		Aliases: map[string]interface{}{
			"st":  "status",
			"acp": []interface{}{"add", "commit", "push"},
		},
	}

	tests := []struct {
		name      string
		aliasName string
		want      bool
	}{
		{"existing simple alias", "st", true},
		{"existing sequence alias", "acp", true},
		{"non-existing alias", "nonexistent", false},
	}

	for _, tt := range tests {
		t.Run(tt.name, func(t *testing.T) {
			if got := config.IsAlias(tt.aliasName); got != tt.want {
				t.Errorf("IsAlias() = %v, want %v", got, tt.want)
			}
		})
	}
}

func TestConfig_GetAliasCommands(t *testing.T) {
	config := &Config{
		Aliases: map[string]interface{}{
			"st":    "status",
			"acp":   []interface{}{"add", "commit", "push"},
			"quick": []interface{}{"status", "add", "commit"},
		},
	}

	tests := []struct {
		name         string
		aliasName    string
		wantCommands []string
		wantError    bool
	}{
		{
			name:         "simple alias",
			aliasName:    "st",
			wantCommands: []string{"status"},
			wantError:    false,
		},
		{
			name:         "sequence alias",
			aliasName:    "acp",
			wantCommands: []string{"add", "commit", "push"},
			wantError:    false,
		},
		{
			name:         "another sequence alias",
			aliasName:    "quick",
			wantCommands: []string{"status", "add", "commit"},
			wantError:    false,
		},
		{
			name:         "non-existent alias",
			aliasName:    "nonexistent",
			wantCommands: nil,
			wantError:    true,
		},
	}

	for _, tt := range tests {
		t.Run(tt.name, func(t *testing.T) {
			commands, err := config.GetAliasCommands(tt.aliasName)

			if tt.wantError {
				if err == nil {
					t.Errorf("GetAliasCommands() expected error, got nil")
				}
				return
			}

			if err != nil {
				t.Errorf("GetAliasCommands() unexpected error: %v", err)
				return
			}

			if len(commands) != len(tt.wantCommands) {
				t.Errorf("GetAliasCommands() commands length = %v, want %v", len(commands), len(tt.wantCommands))
				return
			}

			for i, cmd := range commands {
				if cmd != tt.wantCommands[i] {
					t.Errorf("GetAliasCommands() commands[%d] = %v, want %v", i, cmd, tt.wantCommands[i])
				}
			}
		})
	}
}

func TestConfig_validateAliases(t *testing.T) {
	tests := []struct {
		name      string
		aliases   map[string]interface{}
		wantError bool
		errorMsg  string
	}{
		{
			name: "valid simple aliases",
			aliases: map[string]interface{}{
				"st": "status",
				"br": "branch",
			},
			wantError: false,
		},
		{
			name: "valid sequence aliases",
			aliases: map[string]interface{}{
				"acp":  []interface{}{"add", "commit", "push"},
				"sync": []interface{}{"pull", "status"},
			},
			wantError: false,
		},
		{
			name: "mixed valid aliases",
			aliases: map[string]interface{}{
				"st":  "status",
				"acp": []interface{}{"add", "commit", "push"},
			},
			wantError: false,
		},
		{
			name: "invalid alias name with space",
			aliases: map[string]interface{}{
				"bad name": "status",
			},
			wantError: true,
			errorMsg:  "alias names must not contain spaces",
		},
		{
			name: "empty alias name",
			aliases: map[string]interface{}{
				"": "status",
			},
			wantError: true,
			errorMsg:  "alias names must not contain spaces",
		},
		{
			name: "empty sequence alias",
			aliases: map[string]interface{}{
				"empty": []interface{}{},
			},
			wantError: true,
			errorMsg:  "alias sequence cannot be empty",
		},
		{
			name: "invalid alias type",
			aliases: map[string]interface{}{
				"bad": 123,
			},
			wantError: true,
			errorMsg:  "alias must be either a string or array of strings",
		},
		{
			name: "non-string command in sequence",
			aliases: map[string]interface{}{
				"bad": []interface{}{"add", 123, "push"},
			},
			wantError: true,
			errorMsg:  "sequence commands must be strings",
		},
	}

	for _, tt := range tests {
		t.Run(tt.name, func(t *testing.T) {
			config := &Config{
				Aliases: tt.aliases,
			}

			err := config.validateAliases()

			if tt.wantError {
				if err == nil {
					t.Errorf("validateAliases() expected error, got nil")
					return
				}
				if tt.errorMsg != "" && !strings.Contains(err.Error(), tt.errorMsg) {
					t.Errorf("validateAliases() error = %v, want to contain %v", err.Error(), tt.errorMsg)
				}
			} else {
				if err != nil {
					t.Errorf("validateAliases() unexpected error: %v", err)
				}
			}
		})
	}
}

func TestConfig_GetAllAliases(t *testing.T) {
	config := &Config{
		Aliases: map[string]interface{}{
			"st":    "status",
			"acp":   []interface{}{"add", "commit", "push"},
			"quick": []interface{}{"status", "add"},
		},
	}

	aliases := config.GetAllAliases()

	expectedCount := 3
	if len(aliases) != expectedCount {
		t.Errorf("GetAllAliases() returned %d aliases, want %d", len(aliases), expectedCount)
	}

	// Check simple alias
	if parsed, ok := aliases["st"]; !ok {
		t.Errorf("GetAllAliases() missing 'st' alias")
	} else if parsed.Type != SimpleAlias {
		t.Errorf("GetAllAliases() 'st' alias type = %v, want %v", parsed.Type, SimpleAlias)
	}

	if parsed, ok := aliases["acp"]; !ok {
		t.Errorf("GetAllAliases() missing 'acp' alias")
	} else if parsed.Type != SequenceAlias {
		t.Errorf("GetAllAliases() 'acp' alias type = %v, want %v", parsed.Type, SequenceAlias)
	} else if len(parsed.Commands) != 3 {
		t.Errorf("GetAllAliases() 'acp' alias commands length = %v, want 3", len(parsed.Commands))
	}
}

func stringifyAnyMap(m map[string]any) string {
	var b strings.Builder
	b.WriteString("{")
	first := true
	for key, val := range m {
		if !first {
			b.WriteString(" ")
		}
		first = false
		b.WriteString(fmt.Sprintf("%s: %s", key, stringifyValue(val)))
	}
	b.WriteString("}")
	return b.String()
}

func stringifyValue(val any) string {
	switch v := val.(type) {
	case string:
		return v
	case []any:
		strs := make([]string, len(v))
		for i, item := range v {
			strs[i] = stringifyValue(item)
		}
		return "[" + strings.Join(strs, " ") + "]"
	case []string:
		return "[" + strings.Join(v, " ") + "]"
	case map[string]any:
		return stringifyAnyMap(v)
	default:
		return fmt.Sprintf("%v", v)
	}
=======

// TestManagerLoadConfig tests the LoadConfig method error paths
func TestManagerLoadConfig(t *testing.T) {
	t.Run("LoadConfig with invalid path executes without panic", func(t *testing.T) {
		cm := NewConfigManager()
		cm.configPath = "/nonexistent/directory/config.yaml"

		// This should not panic, even if file operations fail
		defer func() {
			if r := recover(); r != nil {
				t.Errorf("LoadConfig should not panic, but got: %v", r)
			}
		}()

		cm.LoadConfig()

		// Verify that config is still accessible (default config should be loaded)
		config := cm.GetConfig()
		if config == nil {
			t.Error("Config should not be nil after LoadConfig, even with invalid path")
		}
	})

	t.Run("LoadConfig handles missing directory gracefully", func(t *testing.T) {
		cm := NewConfigManager()
		cm.configPath = "/definitely/nonexistent/path/config.yaml"

		// Should not panic or crash
		cm.LoadConfig()

		// Should still have a valid config object
		if cm.GetConfig() == nil {
			t.Error("Should have valid config even with missing directory")
		}
	})
>>>>>>> 845d1157
}<|MERGE_RESOLUTION|>--- conflicted
+++ resolved
@@ -635,7 +635,7 @@
 		}
 	})
 }
-<<<<<<< HEAD
+
 func TestConfig_ParseAlias(t *testing.T) {
 	config := &Config{
 		Aliases: map[string]interface{}{
@@ -976,7 +976,6 @@
 	default:
 		return fmt.Sprintf("%v", v)
 	}
-=======
 
 // TestManagerLoadConfig tests the LoadConfig method error paths
 func TestManagerLoadConfig(t *testing.T) {
@@ -1012,5 +1011,4 @@
 			t.Error("Should have valid config even with missing directory")
 		}
 	})
->>>>>>> 845d1157
 }