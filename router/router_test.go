package router

import (
	"testing"
)

type mockExecuter struct {
	helpCalled           bool
	branchCalled         bool
	branchArgs           []string
	commitCalled         bool
	commitArgs           []string
	logCalled            bool
	logArgs              []string
	diffCalled           bool
	diffArgs             []string
	statusCalled         bool
	statusArgs           []string
	pullCalled           bool
	pullArgs             []string
	pushCalled           bool
	pushArgs             []string
	resetCalled          bool
	resetArgs            []string
<<<<<<< HEAD
	tagCalled            bool
	tagArgs              []string
=======
	versionCalled        bool
	versionArgs          []string
>>>>>>> 874513f2
	cleanCalled          bool
	cleanArgs            []string
	pullRebasePushCalled bool
	interactiveCalled    bool
}

func (m *mockExecuter) Help() {
	m.helpCalled = true
}

func (m *mockExecuter) Branch(args []string) {
	m.branchCalled = true
	m.branchArgs = args
}

func (m *mockExecuter) Commit(args []string) {
	m.commitCalled = true
	m.commitArgs = args
}

func (m *mockExecuter) Log(args []string) {
	m.logCalled = true
	m.logArgs = args
}

func (m *mockExecuter) Status(args []string) {
	m.statusCalled = true
	m.statusArgs = args
}

func (m *mockExecuter) Version(args []string) {
	m.versionCalled = true
	m.versionArgs = args
}

func (m *mockExecuter) Diff(args []string) {
	m.diffCalled = true
	m.diffArgs = args
}

func (m *mockExecuter) Tag(args []string) {
	m.tagCalled = true
	m.tagArgs = args
}

func (m *mockExecuter) Pull(args []string) {
	m.pullCalled = true
	m.pullArgs = args
}

func (m *mockExecuter) Push(args []string) {
	m.pushCalled = true
	m.pushArgs = args
}

func (m *mockExecuter) Reset(args []string) {
	m.resetCalled = true
	m.resetArgs = args
}

func (m *mockExecuter) Clean(args []string) {
	m.cleanCalled = true
	m.cleanArgs = args
}

func (m *mockExecuter) PullRebasePush() {
	m.pullRebasePushCalled = true
}

func (m *mockExecuter) Interactive() {
	m.interactiveCalled = true
}

func TestRouter(t *testing.T) {
	cases := []struct {
		name     string
		args     []string
		validate func(t *testing.T, m *mockExecuter)
	}{
		{
			name: "help",
			args: []string{"help"},
			validate: func(t *testing.T, m *mockExecuter) {
				if !m.helpCalled {
					t.Error("Help should be called")
				}
			},
		},
		{
			name: "branch",
			args: []string{"branch", "current"},
			validate: func(t *testing.T, m *mockExecuter) {
				if !m.branchCalled {
					t.Error("Branch should be called")
				}
				if len(m.branchArgs) != 1 || m.branchArgs[0] != "current" {
					t.Errorf("unexpected branch args: got %v", m.branchArgs)
				}
			},
		},
		{
			name: "commit",
			args: []string{"commit", "allow-empty"},
			validate: func(t *testing.T, m *mockExecuter) {
				if !m.commitCalled {
					t.Error("Commit should be called")
				}
				if len(m.commitArgs) != 1 || m.commitArgs[0] != "allow-empty" {
					t.Errorf("unexpected commit args: got %v", m.commitArgs)
				}
			},
		},
		{
			name: "log",
			args: []string{"log", "simple"},
			validate: func(t *testing.T, m *mockExecuter) {
				if !m.logCalled {
					t.Error("Log should be called")
				}
				if len(m.logArgs) != 1 || m.logArgs[0] != "simple" {
					t.Errorf("unexpected log args: got %v", m.logArgs)
				}
			},
		},
		{
			name: "pull",
			args: []string{"pull", "rebase"},
			validate: func(t *testing.T, m *mockExecuter) {
				if !m.pullCalled {
					t.Error("Pull should be called")
				}
				if len(m.pullArgs) != 1 || m.pullArgs[0] != "rebase" {
					t.Errorf("unexpected pull args: got %v", m.pullArgs)
				}
			},
		},
		{
			name: "push",
			args: []string{"push", "force"},
			validate: func(t *testing.T, m *mockExecuter) {
				if !m.pushCalled {
					t.Error("Push should be called")
				}
				if len(m.pushArgs) != 1 || m.pushArgs[0] != "force" {
					t.Errorf("unexpected push args: got %v", m.pushArgs)
				}
			},
		},
		{
			name: "reset",
			args: []string{"reset"},
			validate: func(t *testing.T, m *mockExecuter) {
				if !m.resetCalled {
					t.Error("Reset should be called")
				}
			},
		},
        {
			name: "status no args",
			args: []string{"status"},
			validate: func(t *testing.T, m *mockExecuter) {
				if !m.statusCalled {
					t.Error("Status should be called")
				}
				if len(m.statusArgs) != 0 {
					t.Errorf("unexpected status args: got %v, expected empty", m.statusArgs)
				}
			},
		},
		{
			name: "status with short arg",
			args: []string{"status", "short"},
			validate: func(t *testing.T, m *mockExecuter) {
				if !m.statusCalled {
					t.Error("Status should be called")
				}
				if len(m.statusArgs) != 1 || m.statusArgs[0] != "short" {
					t.Errorf("unexpected status args: got %v, expected [short]", m.statusArgs)
				}
			},
		},
        {
			name: "tag no args",
			args: []string{"tag"},
			validate: func(t *testing.T, m *mockExecuter) {
				if !m.tagCalled {
					t.Error("Tag should be called")
				}
				if len(m.tagArgs) != 0 {
					t.Errorf("unexpected status args: got %v, expected empty", m.tagArgs)
				}
			},
		},
		{
			name: "tag with arg",
			args: []string{"tag", "list"},
			validate: func(t *testing.T, m *mockExecuter) {
				if !m.tagCalled {
					t.Error("Tag should be called")
				}
				if len(m.tagArgs) != 1 || m.tagArgs[0] != "list" {
					t.Errorf("unexpected tag args: got %v, expected [list]", m.tagArgs)
				}
			},
		},
		{
			name: "version",
			args: []string{"version"},
			validate: func(t *testing.T, m *mockExecuter) {
				if !m.versionCalled {
					t.Error("Version should be called")
				}
			},
		},
		{
			name: "diff no args",
			args: []string{"diff"},
			validate: func(t *testing.T, m *mockExecuter) {
				if !m.diffCalled {
					t.Error("Diff should be called")
				}
				if len(m.diffArgs) != 0 {
					t.Errorf("unexpected diff args: got %v, expected empty", m.diffArgs)
				}
			},
		},
		{
			name: "diff unstaged",
			args: []string{"diff", "unstaged"},
			validate: func(t *testing.T, m *mockExecuter) {
				if !m.diffCalled {
					t.Error("Diff should be called")
				}
				if len(m.diffArgs) != 1 || m.diffArgs[0] != "unstaged" {
					t.Errorf("unexpected diff args: got %v, expected [unstaged]", m.diffArgs)
				}
			},
		},
		{
			name: "diff staged",
			args: []string{"diff", "staged"},
			validate: func(t *testing.T, m *mockExecuter) {
				if !m.diffCalled {
					t.Error("Diff should be called")
				}
				if len(m.diffArgs) != 1 || m.diffArgs[0] != "staged" {
					t.Errorf("unexpected diff args: got %v, expected [staged]", m.diffArgs)
				}
			},
		},
		{
			name: "clean",
			args: []string{"clean", "files"},
			validate: func(t *testing.T, m *mockExecuter) {
				if !m.cleanCalled {
					t.Error("Clean should be called")
				}
				if len(m.cleanArgs) != 1 || m.cleanArgs[0] != "files" {
					t.Errorf("unexpected clean args: got %v", m.cleanArgs)
				}
			},
		},
		{
			name: "pull-rebase-push",
			args: []string{"pull-rebase-push"},
			validate: func(t *testing.T, m *mockExecuter) {
				if !m.pullRebasePushCalled {
					t.Error("PullRebasePush should be called")
				}
			},
		},
		{
			name: "unknown",
			args: []string{"unknown"},
			validate: func(t *testing.T, m *mockExecuter) {
				if !m.helpCalled {
					t.Error("Help should be called")
				}
			},
		},
		{
			name: "empty",
			args: []string{},
			validate: func(t *testing.T, m *mockExecuter) {
				if !m.interactiveCalled {
					t.Error("Interactive should be called")
				}
			},
		},
	}

	for _, tc := range cases {
		t.Run(tc.name, func(t *testing.T) {
			m := &mockExecuter{}
			r := NewRouter(m)
			r.Route(tc.args)
			tc.validate(t, m)
		})
	}
}<|MERGE_RESOLUTION|>--- conflicted
+++ resolved
@@ -22,13 +22,10 @@
 	pushArgs             []string
 	resetCalled          bool
 	resetArgs            []string
-<<<<<<< HEAD
 	tagCalled            bool
 	tagArgs              []string
-=======
 	versionCalled        bool
 	versionArgs          []string
->>>>>>> 874513f2
 	cleanCalled          bool
 	cleanArgs            []string
 	pullRebasePushCalled bool
