--- conflicted
+++ resolved
@@ -39,15 +39,11 @@
 		r.Executer.Push(args[1:])
 	case "reset":
 		r.Executer.Reset(args[1:])
-    case "diff":
+  case "diff":
 		r.Executer.Diff(args[1:])
-<<<<<<< HEAD
 	case "tag":
 		r.Executer.Tag(args[1:])
-    case "status":
-=======
 	case "status":
->>>>>>> 874513f2
 		r.Executer.Status(args[1:])
 	case "version":
 		r.Executer.Version(args[1:])
