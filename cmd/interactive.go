// Package cmd provides command implementations for the ggc CLI tool.
package cmd

import (
	"bufio"
	"errors"
	"fmt"
	"io"
	"os"
	"strconv"
	"strings"
	"unicode"
	"unicode/utf8"

	"golang.org/x/term"
	"golang.org/x/text/width"

	commandregistry "github.com/bmf-san/ggc/v6/cmd/command"
	"github.com/bmf-san/ggc/v6/config"
	"github.com/bmf-san/ggc/v6/git"
)

// initialInputCapacity defines the initial capacity for the input rune buffer
// used by the real-time editor. It helps minimize reallocations during typing
// while keeping memory usage modest.
const initialInputCapacity = 64

// GitStatus represents the current Git repository status
type GitStatus struct {
	Branch     string
	Modified   int
	Staged     int
	Ahead      int
	Behind     int
	HasChanges bool
}

// ANSIColors defines color codes for terminal output
type ANSIColors struct {
	// Basic colors (0-7)
	Black   string
	Red     string
	Green   string
	Yellow  string
	Blue    string
	Magenta string
	Cyan    string
	White   string

	// Bright colors (8-15)
	BrightBlack   string // Gray
	BrightRed     string
	BrightGreen   string
	BrightYellow  string
	BrightBlue    string
	BrightMagenta string
	BrightCyan    string
	BrightWhite   string

	// Text attributes
	Bold      string
	Underline string
	Reverse   string
	Reset     string
}

// NewANSIColors creates a new ANSIColors instance
func NewANSIColors() *ANSIColors {
	return &ANSIColors{
		// Basic colors
		Black:   "\033[30m",
		Red:     "\033[31m",
		Green:   "\033[32m",
		Yellow:  "\033[33m",
		Blue:    "\033[34m",
		Magenta: "\033[35m",
		Cyan:    "\033[36m",
		White:   "\033[37m",

		// Bright colors
		BrightBlack:   "\033[90m",
		BrightRed:     "\033[91m",
		BrightGreen:   "\033[92m",
		BrightYellow:  "\033[93m",
		BrightBlue:    "\033[94m",
		BrightMagenta: "\033[95m",
		BrightCyan:    "\033[96m",
		BrightWhite:   "\033[97m",

		// Text attributes
		Bold:      "\033[1m",
		Underline: "\033[4m",
		Reverse:   "\033[7m",
		Reset:     "\033[0m",
	}
}

// getGitStatus retrieves the current Git repository status
func getGitStatus(gitClient git.StatusInfoReader) *GitStatus {
	status := &GitStatus{}

	// Get current branch name
	if branch := getGitBranch(gitClient); branch != "" {
		status.Branch = branch
	} else {
		return nil // Not in a git repository
	}

	// Get working directory status
	modified, staged := getGitWorkingStatus(gitClient)
	status.Modified = modified
	status.Staged = staged
	status.HasChanges = modified > 0 || staged > 0

	// Get remote tracking status
	ahead, behind := getGitRemoteStatus(gitClient)
	status.Ahead = ahead
	status.Behind = behind

	return status
}

// getGitBranch gets the current branch name
func getGitBranch(gitClient git.StatusInfoReader) string {
	branch, err := gitClient.GetCurrentBranch()
	if err != nil {
		return ""
	}
	return branch
}

// getGitWorkingStatus gets the number of modified and staged files
func getGitWorkingStatus(gitClient git.StatusInfoReader) (modified, staged int) {
	output, err := gitClient.StatusShortWithColor()
	if err != nil {
		return 0, 0
	}

	lines := strings.Split(strings.TrimSpace(output), "\n")
	for _, line := range lines {
		if len(line) < 2 {
			continue
		}

		// First character: staged status
		// Second character: working tree status
		if line[0] != ' ' && line[0] != '?' {
			staged++
		}
		if line[1] != ' ' && line[1] != '?' {
			modified++
		}
	}
	return modified, staged
}

// getGitRemoteStatus gets ahead/behind count compared to remote
func getGitRemoteStatus(gitClient git.StatusInfoReader) (ahead, behind int) {
	output, err := gitClient.GetAheadBehindCount("HEAD", "@{upstream}")
	if err != nil {
		return 0, 0 // No upstream or other error
	}

	parts := strings.Fields(strings.TrimSpace(output))
	if len(parts) != 2 {
		return 0, 0
	}

	ahead, _ = strconv.Atoi(parts[0])
	behind, _ = strconv.Atoi(parts[1])
	return ahead, behind
}

// CommandInfo contains the name and description of the command
type CommandInfo struct {
	Command     string
	Description string
}

func buildInteractiveCommands() []CommandInfo {
	var list []CommandInfo
	allCommands := commandregistry.All()
	for i := range allCommands {
		cmd := &allCommands[i]
		if cmd.Hidden {
			continue
		}
		if len(cmd.Subcommands) == 0 {
			list = append(list, CommandInfo{Command: cmd.Name, Description: cmd.Summary})
			continue
		}
		for _, sub := range cmd.Subcommands {
			if sub.Hidden {
				continue
			}
			list = append(list, CommandInfo{Command: sub.Name, Description: sub.Summary})
		}
	}
	return list
}

// UI represents the interface for terminal UI operations
type UI struct {
	stdin      io.Reader
	stdout     io.Writer
	stderr     io.Writer
	term       terminal
	renderer   *Renderer
	state      *UIState
	handler    *KeyHandler
	colors     *ANSIColors
	gitStatus  *GitStatus
	gitClient  git.StatusInfoReader
	reader     *bufio.Reader
	contextMgr *ContextManager
	profile    Profile
	workflow   *Workflow
	workflowEx *WorkflowExecutor
}

// UIState holds the current state of the interactive UI
type UIState struct {
	selected        int
	input           string
	cursorPos       int // Cursor position in input string
	filtered        []CommandInfo
	context         Context   // Current UI context (input/results/search/global)
	contextStack    []Context // Context stack for nested states
	onContextChange func(Context, Context)
	showWorkflow    bool // Whether to show the workflow builder
}

// UpdateFiltered updates the filtered commands based on current input using fuzzy matching
func (s *UIState) UpdateFiltered() {
	s.filtered = []CommandInfo{}
	input := strings.ToLower(s.input)
	for _, cmd := range commands {
		cmdLower := strings.ToLower(cmd.Command)
		if fuzzyMatch(cmdLower, input) {
			s.filtered = append(s.filtered, cmd)
		}
	}
	// Reset selection if out of bounds
	if s.selected >= len(s.filtered) {
		s.selected = len(s.filtered) - 1
	}
	if s.selected < 0 {
		s.selected = 0
	}
}

// Context Management Methods

// EnterContext pushes the current context onto the stack and switches to the new context
func (s *UIState) EnterContext(newContext Context) {
	if s.context == newContext {
		return
	}
	old := s.context
	s.contextStack = append(s.contextStack, s.context)
	s.context = newContext
	s.notifyContextChange(old, newContext)
}

// ExitContext pops the previous context from the stack
func (s *UIState) ExitContext() {
	if len(s.contextStack) > 0 {
		old := s.context
		s.context = s.contextStack[len(s.contextStack)-1]
		s.contextStack = s.contextStack[:len(s.contextStack)-1]
		s.notifyContextChange(old, s.context)
	} else if s.context != ContextGlobal {
		old := s.context
		s.context = ContextGlobal
		s.notifyContextChange(old, s.context)
	}
}

// GetCurrentContext returns the current UI context
func (s *UIState) GetCurrentContext() Context {
	return s.context
}

// SetContext directly sets the context (use with caution)
func (s *UIState) SetContext(ctx Context) {
	if s.context == ctx {
		return
	}
	old := s.context
	s.context = ctx
	s.notifyContextChange(old, ctx)
}

// notifyContextChange triggers the callback when the active context changes
func (s *UIState) notifyContextChange(oldCtx, newCtx Context) {
	if s.onContextChange != nil && oldCtx != newCtx {
		s.onContextChange(oldCtx, newCtx)
	}
}

// IsInInputMode returns true if currently in input context
func (s *UIState) IsInInputMode() bool {
	return s.context == ContextInput
}

// IsInResultsMode returns true if currently in results context
func (s *UIState) IsInResultsMode() bool {
	return s.context == ContextResults
}

// IsInSearchMode returns true if currently in search context
func (s *UIState) IsInSearchMode() bool {
	return s.context == ContextSearch
}

// fuzzyMatch performs fuzzy matching between text and pattern
// Returns true if all characters in pattern appear in text in order (but not necessarily consecutive)
func fuzzyMatch(text, pattern string) bool {
	if pattern == "" {
		return true
	}

	textRunes := []rune(text)
	patternRunes := []rune(pattern)

	textIdx := 0
	patternIdx := 0

	for textIdx < len(textRunes) && patternIdx < len(patternRunes) {
		if textRunes[textIdx] == patternRunes[patternIdx] {
			patternIdx++
		}
		textIdx++
	}

	return patternIdx == len(patternRunes)
}

// MoveUp moves selection up
func (s *UIState) MoveUp() {
	// Switch to results context when navigating
	if s.context != ContextResults && s.context != ContextSearch {
		s.SetContext(ContextResults)
	}

	if s.selected > 0 {
		s.selected--
	}
}

// MoveDown moves selection down
func (s *UIState) MoveDown() {
	// Switch to results context when navigating
	if s.context != ContextResults && s.context != ContextSearch {
		s.SetContext(ContextResults)
	}

	if s.selected < len(s.filtered)-1 {
		s.selected++
	}
}

// AddRune adds a UTF-8 rune to the input at cursor position
func (s *UIState) AddRune(r rune) {
	// Switch to input context when user starts typing
	if s.context != ContextInput {
		s.SetContext(ContextInput)
	}

	// Convert current input to runes for proper cursor positioning
	inputRunes := []rune(s.input)
	if s.cursorPos <= len(inputRunes) {
		// Efficiently insert the rune at the cursor position
		newRunes := make([]rune, len(inputRunes)+1)
		copy(newRunes, inputRunes[:s.cursorPos])
		newRunes[s.cursorPos] = r
		copy(newRunes[s.cursorPos+1:], inputRunes[s.cursorPos:])

		s.input = string(newRunes)
		s.cursorPos++
		s.UpdateFiltered()

		// Switch to search context when actively filtering
		if s.input != "" && s.context != ContextSearch {
			s.SetContext(ContextSearch)
		}
	}
}

// RemoveChar removes character before cursor (backspace)
func (s *UIState) RemoveChar() {
	if s.cursorPos > 0 && s.input != "" {
		// Convert to runes for proper UTF-8 handling
		inputRunes := []rune(s.input)
		if s.cursorPos <= len(inputRunes) {
			inputRunes = append(inputRunes[:s.cursorPos-1], inputRunes[s.cursorPos:]...)

			s.input = string(inputRunes)
			s.cursorPos--
			s.UpdateFiltered()
		}
	}
}

// ClearInput clears all input
func (s *UIState) ClearInput() {
	s.input = ""
	s.cursorPos = 0
	s.UpdateFiltered()
}

// DeleteWord deletes word before cursor (Ctrl+W)
func (s *UIState) DeleteWord() {
	if s.cursorPos == 0 {
		return
	}

	// Convert to runes for proper UTF-8 handling
	inputRunes := []rune(s.input)

	// Find start of current word (skip trailing spaces first)
	pos := s.cursorPos - 1
	for pos >= 0 && inputRunes[pos] == ' ' {
		pos--
	}

	// Find start of word
	for pos >= 0 && inputRunes[pos] != ' ' {
		pos--
	}
	pos++ // Move to first character of word

	// Delete from word start to cursor
	inputRunes = append(inputRunes[:pos], inputRunes[s.cursorPos:]...)
	s.input = string(inputRunes)
	s.cursorPos = pos
	s.UpdateFiltered()
}

// DeleteToEnd deletes from cursor to end of line (Ctrl+K)
func (s *UIState) DeleteToEnd() {
	if s.cursorPos < utf8.RuneCountInString(s.input) {
		inputRunes := []rune(s.input)
		s.input = string(inputRunes[:s.cursorPos])
		s.UpdateFiltered()
	}
}

// MoveToBeginning moves cursor to beginning of line (Ctrl+A)
func (s *UIState) MoveToBeginning() {
	s.cursorPos = 0
}

// MoveToEnd moves cursor to end of line (Ctrl+E)
func (s *UIState) MoveToEnd() {
	s.cursorPos = utf8.RuneCountInString(s.input)
}

// MoveLeft moves cursor one rune left
func (s *UIState) MoveLeft() {
	if s.cursorPos > 0 {
		s.cursorPos--
	}
}

// MoveRight moves cursor one rune right
func (s *UIState) MoveRight() {
	if s.cursorPos < utf8.RuneCountInString(s.input) {
		s.cursorPos++
	}
}

// MoveWordLeft moves cursor to the beginning of the previous word
func (s *UIState) MoveWordLeft() {
	if s.cursorPos == 0 {
		return
	}
	runes := []rune(s.input)
	pos := s.cursorPos - 1
	// Skip any spaces to the left
	for pos >= 0 && unicode.IsSpace(runes[pos]) {
		pos--
	}
	// Skip the word characters to the left
	for pos >= 0 && !unicode.IsSpace(runes[pos]) {
		pos--
	}
	s.cursorPos = pos + 1
}

// MoveWordRight moves cursor to the start of the next word
func (s *UIState) MoveWordRight() {
	runes := []rune(s.input)
	n := len(runes)
	pos := s.cursorPos
	if pos >= n {
		return
	}
	// Skip current word characters
	for pos < n && !unicode.IsSpace(runes[pos]) {
		pos++
	}
	// Skip following spaces
	for pos < n && unicode.IsSpace(runes[pos]) {
		pos++
	}
	s.cursorPos = pos
}

// GetSelectedCommand returns the currently selected command
func (s *UIState) GetSelectedCommand() *CommandInfo {
	if len(s.filtered) > 0 && s.selected >= 0 && s.selected < len(s.filtered) {
		return &s.filtered[s.selected]
	}
	return nil
}

// HasInput returns true if there is input
func (s *UIState) HasInput() bool {
	return s.input != ""
}

// HasMatches returns true if there are filtered matches
func (s *UIState) HasMatches() bool {
	return len(s.filtered) > 0
}

// Renderer handles all terminal rendering operations
type Renderer struct {
	writer io.Writer
	width  int
	height int
	colors *ANSIColors
}

type keybindHelpEntry struct {
	key  string
	desc string
}

// KeyHandler manages keyboard input processing
type KeyHandler struct {
	ui            *UI
	contextualMap *ContextualKeyBindingMap
}

// GetCurrentKeyMap returns the appropriate keybinding map for the current context
func (h *KeyHandler) GetCurrentKeyMap() *KeyBindingMap {
	if h == nil {
		return DefaultKeyBindingMap()
	}
	if h.contextualMap != nil && h.ui != nil && h.ui.state != nil {
		currentContext := h.ui.state.GetCurrentContext()
		if contextMap, exists := h.contextualMap.GetContext(currentContext); exists && contextMap != nil {
			return contextMap
		}
		if contextMap, exists := h.contextualMap.GetContext(ContextGlobal); exists && contextMap != nil {
			return contextMap
		}
	}

	return DefaultKeyBindingMap()
}

// HandleKey processes UTF-8 rune input and returns true if should continue
// This method handles both single-byte (ASCII/control) and multibyte characters
func (h *KeyHandler) HandleKey(r rune, _ bool, oldState *term.State) (bool, []string) {
	// Handle workflow-specific keys first (Tab, etc.)
	if handled := h.handleWorkflowKeys(r); handled {
		return true, nil
	}

	// Handle control characters (ASCII range)
	if r < 128 && unicode.IsControl(r) { // ASCII control characters
		if handled, shouldContinue, result := h.handleControlChar(byte(r), oldState); handled {
			return shouldContinue, result
		}
	}

	// Handle printable characters (both ASCII and multibyte)
	if unicode.IsPrint(r) {
		// Don't accept text input in workflow view
		if !h.ui.state.showWorkflow {
			h.ui.state.AddRune(r)
		}
	}
	return true, nil
}

// handleWorkflowKeys processes workflow-related key bindings and returns (handled, result)
func (h *KeyHandler) handleWorkflowKeys(r rune) bool {
	km := h.GetCurrentKeyMap()

	// Create KeyStroke for this character
	keyStroke := NewCharKeyStroke(r)

	// Check add to workflow
	if km.MatchesKeyStroke("add_to_workflow", keyStroke) {
		// Add current selection to workflow
		if !h.ui.state.showWorkflow && h.ui.state.HasInput() {
			selectedCmd := h.ui.state.GetSelectedCommand()
			if selectedCmd != nil {
				h.addCommandToWorkflow(selectedCmd.Command)
				// Clear input after adding to workflow
				h.ui.state.ClearInput()
				return true
			}
		}
		return true
	}

	// Check clear workflow
	if km.MatchesKeyStroke("clear_workflow", keyStroke) {
		// Clear workflow
		if h.ui.state.showWorkflow {
			h.clearWorkflow()
			return true
		}
		return true
	}

	return false
}

// handleControlChar processes control characters and returns (handled, shouldContinue, result)
// Enhanced to support KeyStroke matching while maintaining backward compatibility
//
//nolint:revive // Control character handling inherently requires many cases
func (h *KeyHandler) handleControlChar(b byte, oldState *term.State) (bool, bool, []string) {
	// Get the appropriate keybinding map for current context
	km := h.GetCurrentKeyMap()

	// Create KeyStroke for this control character
	if b >= 1 && b <= 26 {
		// Control character: convert back to letter
		ctrlStroke := NewCtrlKeyStroke(rune('a' + b - 1))

		// Check each action using new KeyStroke matching
		if km.MatchesKeyStroke("move_up", ctrlStroke) {
			// No navigation in workflow view - just normal command navigation
			if !h.ui.state.showWorkflow {
				h.ui.state.MoveUp()
			}
			return true, true, nil
		}
		if km.MatchesKeyStroke("move_down", ctrlStroke) {
			// No navigation in workflow view - just normal command navigation
			if !h.ui.state.showWorkflow {
				h.ui.state.MoveDown()
			}
			return true, true, nil
		}
		if km.MatchesKeyStroke("clear_line", ctrlStroke) {
			h.ui.state.ClearInput()
			return true, true, nil
		}
		if km.MatchesKeyStroke("delete_word", ctrlStroke) {
			h.ui.state.DeleteWord()
			return true, true, nil
		}
		if km.MatchesKeyStroke("delete_to_end", ctrlStroke) {
			h.ui.state.DeleteToEnd()
			return true, true, nil
		}
		if km.MatchesKeyStroke("move_to_beginning", ctrlStroke) {
			h.ui.state.MoveToBeginning()
			return true, true, nil
		}
		if km.MatchesKeyStroke("move_to_end", ctrlStroke) {
			h.ui.state.MoveToEnd()
			return true, true, nil
		}

		// Check for workflow toggle
		if km.MatchesKeyStroke("toggle_workflow_view", ctrlStroke) && h.ui.state.input == "" {
			h.ui.ToggleWorkflowView()
			return true, true, nil
		}
	}

	// Handle special cases that are not Ctrl+letter
	switch b {
	case 3: // Ctrl+C
		h.handleCtrlC(oldState)
		return true, false, nil
	case 13: // Enter
		shouldContinue, result := h.handleEnter(oldState)
		return true, shouldContinue, result
	case 127, 8: // Backspace
		h.ui.state.RemoveChar()
		return true, true, nil
	case 27: // ESC: arrow keys and Option/Alt modifiers
		h.handleEscapeSequence()
		return true, true, nil
	default:
		return false, true, nil
	}
}

// handleEscapeSequence parses common ESC sequences for arrow and word navigation.
// Supports:
// - Arrow keys: ESC [ C/D (right/left), ESC O C/D (application mode)
// - Ctrl+Arrow: ESC [ 1;5 C/D or ESC [ 5 C/D
// - Alt/Option+Arrow: ESC [ 1;3 C/D, ESC [ 1;9 C/D (varies by terminal)
// - macOS Option word nav: ESC b / ESC f
func (h *KeyHandler) handleEscapeSequence() {
	if h.ui == nil || h.ui.reader == nil {
		return
	}

	r := h.ui.reader
	b, err := r.ReadByte()
	if err != nil {
		return
	}

	switch b {
	case '[':
		h.handleCSISequence(r)
	case 'O':
		h.handleApplicationCursorMode(r)
	case 'b':
		h.ui.state.MoveWordLeft()
	case 'f':
		h.ui.state.MoveWordRight()
	case 127, 8:
		// Meta-Backspace (Option+Backspace): delete word left
		h.ui.state.DeleteWord()
	}
}

// handleCSISequence handles CSI (Control Sequence Introducer) sequences
func (h *KeyHandler) handleCSISequence(r *bufio.Reader) {
	var params []byte
	for {
		nb, err := r.ReadByte()
		if err != nil {
			return
		}
		if (nb >= 'A' && nb <= 'Z') || nb == '~' {
			h.processCSIFinalByte(nb, string(params))
			return
		}
		params = append(params, nb)
	}
}

// isWordMotionParam reports whether CSI params include a word-motion modifier
// commonly emitted by terminals (e.g., Ctrl/Alt variants use 5/3/9).
func isWordMotionParam(params string) bool {
	return strings.Contains(params, "5") || strings.Contains(params, "3") || strings.Contains(params, "9")
}

// processCSIFinalByte processes the final byte of a CSI sequence
func (h *KeyHandler) processCSIFinalByte(final byte, params string) {
	isWord := isWordMotionParam(params)
	switch final {
	case 'C': // Right
		if isWord {
			h.ui.state.MoveWordRight()
		} else {
			h.ui.state.MoveRight()
		}
	case 'D': // Left
		if isWord {
			h.ui.state.MoveWordLeft()
		} else {
			h.ui.state.MoveLeft()
		}
	}
}

// handleApplicationCursorMode handles application cursor mode sequences
func (h *KeyHandler) handleApplicationCursorMode(r *bufio.Reader) {
	nb, err := r.ReadByte()
	if err != nil {
		return
	}
	switch nb {
	case 'C':
		h.ui.state.MoveRight()
	case 'D':
		h.ui.state.MoveLeft()
	}
}

// handleCtrlC handles Ctrl+C key press
func (h *KeyHandler) handleCtrlC(oldState *term.State) {
	if oldState != nil {
		if f, ok := h.ui.stdin.(*os.File); ok {
			if err := h.ui.term.restore(int(f.Fd()), oldState); err != nil {
				h.ui.writeError("failed to restore terminal state: %v", err)
			}
		}
	}
	h.ui.writeln("\nExiting...")
	os.Exit(0)
}

// handleEnter handles Enter key press
func (h *KeyHandler) handleEnter(oldState *term.State) (bool, []string) {
	// Handle workflow mode
	if h.ui.state.showWorkflow {
		// Execute workflow
		return h.executeWorkflow(oldState)
	}

	if !h.ui.state.HasInput() {
		return true, nil
	}

	selectedCmd := h.ui.state.GetSelectedCommand()
	if selectedCmd == nil {
		return true, nil
	}

	// Restore terminal state BEFORE showing Execute message
	if oldState != nil {
		if f, ok := h.ui.stdin.(*os.File); ok {
			if err := h.ui.term.restore(int(f.Fd()), oldState); err != nil {
				h.ui.writeError("failed to restore terminal state: %v", err)
			}
		}
	}

	// Clear screen and show execution message
	clearScreen(h.ui.stdout)
	executeMsg := fmt.Sprintf("%s🚀 %sExecuting:%s %s%s%s\n\n",
		h.ui.colors.BrightGreen,
		h.ui.colors.BrightWhite+h.ui.colors.Bold,
		h.ui.colors.Reset,
		h.ui.colors.BrightCyan+h.ui.colors.Bold,
		selectedCmd.Command,
		h.ui.colors.Reset)
	h.ui.writeColor(executeMsg)

	// Handle placeholders
	return false, h.processCommand(selectedCmd.Command)
}

// processCommand processes the command with placeholder replacement
func (h *KeyHandler) processCommand(cmdTemplate string) []string {
	placeholders := extractPlaceholders(cmdTemplate)

	if len(placeholders) == 0 {
		// No placeholders - execute immediately
		args := []string{"ggc"}
		args = append(args, strings.Fields(cmdTemplate)...)
		return args
	}

	// Interactive input for placeholders
	inputs := h.interactiveInput(placeholders)

	// Placeholder replacement
	finalCmd := cmdTemplate
	for ph, val := range inputs {
		finalCmd = strings.ReplaceAll(finalCmd, "<"+ph+">", val)
	}

	args := []string{"ggc"}
	args = append(args, strings.Fields(finalCmd)...)
	return args
}

// interactiveInput provides real-time interactive input for placeholders
func (h *KeyHandler) interactiveInput(placeholders []string) map[string]string {
	inputs := make(map[string]string)

	for i, ph := range placeholders {
		h.ui.write("\n")

		// Show progress and prompt
		if len(placeholders) > 1 {
			h.ui.write("%s[%d/%d]%s ",
				h.ui.colors.BrightBlue+h.ui.colors.Bold,
				i+1, len(placeholders),
				h.ui.colors.Reset)
		}

		h.ui.write("%s? %s%s%s: ",
			h.ui.colors.BrightGreen,
			h.ui.colors.BrightWhite+h.ui.colors.Bold,
			ph,
			h.ui.colors.Reset)

		// Get input with real-time feedback
		value := h.getRealTimeInput(ph)
		if value == "" {
			// User canceled input
			h.ui.write("\n%sOperation canceled%s\n",
				h.ui.colors.BrightRed,
				h.ui.colors.Reset)
			os.Exit(1)
		}
		inputs[ph] = value

		// Show confirmation
		h.ui.write("%s✓ %s%s: %s%s%s\n",
			h.ui.colors.BrightGreen,
			h.ui.colors.BrightBlue,
			ph,
			h.ui.colors.BrightYellow+h.ui.colors.Bold,
			value,
			h.ui.colors.Reset)
	}

	return inputs
}

// getRealTimeInput gets user input with real-time display using raw terminal mode
func (h *KeyHandler) getRealTimeInput(_ string) string {
	fd := int(os.Stdin.Fd())
	oldState, err := h.ui.term.makeRaw(fd)
	if err != nil {
		return h.getLineInput()
	}
	defer func() { _ = h.ui.term.restore(fd, oldState) }()

	return h.processRealTimeInput()
}

// processRealTimeInput handles the main input processing loop
func (h *KeyHandler) processRealTimeInput() string {
	reader := bufio.NewReader(os.Stdin)
	inputRunes := make([]rune, 0, initialInputCapacity)
	cursor := 0

	editor := &realTimeEditor{
		ui:         h.ui,
		inputRunes: &inputRunes,
		cursor:     &cursor,
	}

	for {
		r, _, err := reader.ReadRune()
		if errors.Is(err, io.EOF) {
			break
		}
		if err != nil {
			continue
		}

		result := editor.handleInput(r, reader)
		if result.done {
			return result.text
		}
		if result.canceled {
			return ""
		}
	}
	return string(inputRunes)
}

// inputResult represents the result of handling input
type inputResult struct {
	done     bool
	canceled bool
	text     string
}

// realTimeEditor handles real-time input editing
type realTimeEditor struct {
	ui         *UI
	inputRunes *[]rune
	cursor     *int
}

// handleInput processes a single input rune
func (e *realTimeEditor) handleInput(r rune, reader *bufio.Reader) inputResult {
	switch r {
	case '\n', '\r':
		return e.handleEnter()
	case 3: // Ctrl+C
		return e.handleCtrlC()
	case 127, '\b': // Backspace
		e.handleBackspace()
		return inputResult{}
	case 27: // ESC sequences
		e.handleEscape(reader)
		return inputResult{}
	default:
		if unicode.IsPrint(r) {
			e.handlePrintableChar(r)
		}
		return inputResult{}
	}
}

// handleEnter processes Enter key
func (e *realTimeEditor) handleEnter() inputResult {
	if len(*e.inputRunes) > 0 {
		e.ui.write("\r\n")
		return inputResult{done: true, text: string(*e.inputRunes)}
	}
	e.ui.write(" %s(required)%s", e.ui.colors.BrightRed, e.ui.colors.Reset)
	return inputResult{}
}

// handleCtrlC processes Ctrl+C
func (e *realTimeEditor) handleCtrlC() inputResult {
	e.ui.write("\r\n%sOperation canceled%s\r\n", e.ui.colors.BrightRed, e.ui.colors.Reset)
	return inputResult{canceled: true}
}

// handleBackspace processes backspace key
func (e *realTimeEditor) handleBackspace() {
	if *e.cursor == 0 {
		return
	}
	start := e.findGraphemeStart(*e.cursor - 1)
	// Compute columns to move left/clear for the removed cluster
	moveCols := e.colsBetween(start, *e.cursor)
	clearedCols := 0
	for i := start; i < *e.cursor; i++ {
		clearedCols += e.runeWidth((*e.inputRunes)[i])
	}
	// Move cursor left, remove runes, and redraw tail
	e.moveLeft(moveCols)
	*e.inputRunes = append((*e.inputRunes)[:start], (*e.inputRunes)[*e.cursor:]...)
	*e.cursor = start
	e.printTailAndReposition(*e.cursor, clearedCols)
}

// findGraphemeStart finds the start of the grapheme cluster ending at the given position
func (e *realTimeEditor) findGraphemeStart(pos int) int {
	start := pos
	start = e.skipCombiningMarks(start)
	start = e.handleRegionalIndicators(start)
	start = e.handleZWJSequences(start)
	if start < 0 {
		start = 0
	}
	return start
}

// skipCombiningMarks skips any trailing variation selectors or combining marks
func (e *realTimeEditor) skipCombiningMarks(start int) int {
	for start >= 0 && (isCombining((*e.inputRunes)[start]) || isVariationSelector((*e.inputRunes)[start])) {
		start--
	}
	return start
}

// handleRegionalIndicators handles regional indicator pairs (flags)
func (e *realTimeEditor) handleRegionalIndicators(start int) int {
	if start >= 0 && isRegionalIndicator((*e.inputRunes)[start]) {
		if start > 0 && isRegionalIndicator((*e.inputRunes)[start-1]) {
			start--
		}
	}
	return start
}

// handleZWJSequences handles ZWJ sequences by including the joiner and previous rune repeatedly
func (e *realTimeEditor) handleZWJSequences(start int) int {
	for {
		if start > 0 && isZWJ((*e.inputRunes)[start-1]) {
			// Include ZWJ and the previous rune
			start -= 2
			// Also include any combining marks attached to the new base
			start = e.skipCombiningMarks(start)
			continue
		}
		break
	}
	return start
}

// handlePrintableChar processes printable characters
func (e *realTimeEditor) handlePrintableChar(r rune) {
	if *e.cursor == len(*e.inputRunes) {
		*e.inputRunes = append(*e.inputRunes, r)
	} else {
		*e.inputRunes = append((*e.inputRunes)[:*e.cursor], append([]rune{r}, (*e.inputRunes)[*e.cursor:]...)...)
	}
	e.ui.write("%s", string(r))
	*e.cursor++
	e.printTailAndReposition(*e.cursor, 0)
}

// handleEscape processes escape sequences for real-time input
func (e *realTimeEditor) handleEscape(reader *bufio.Reader) {
	b, err := reader.ReadByte()
	if err != nil {
		return
	}
	switch b {
	case '[':
		e.handleCSIEscape(reader)
	case 'O':
		e.handleApplicationEscape(reader)
	case 'b':
		e.moveWordLeft()
	case 'f':
		e.moveWordRight()
	case 127, '\b':
		// Option+Backspace: delete previous word
		e.deleteWordLeft()
	}
}

// handleCSIEscape processes CSI escape sequences for real-time input
func (e *realTimeEditor) handleCSIEscape(reader *bufio.Reader) {
	var params []byte
	for {
		nb, err := reader.ReadByte()
		if err != nil {
			return
		}
		if (nb >= 'A' && nb <= 'Z') || nb == '~' {
			e.processCSIEscape(nb, string(params))
			return
		}
		params = append(params, nb)
	}
}

// processCSIEscape handles CSI final byte for real-time input
func (e *realTimeEditor) processCSIEscape(final byte, params string) {
	isWord := isWordMotionParam(params)
	switch final {
	case 'C': // Right
		if isWord {
			e.moveWordRight()
		} else if *e.cursor < len(*e.inputRunes) {
			e.moveRight(e.runeWidth((*e.inputRunes)[*e.cursor]))
			*e.cursor++
		}
	case 'D': // Left
		if isWord {
			e.moveWordLeft()
		} else if *e.cursor > 0 {
			e.moveLeft(e.runeWidth((*e.inputRunes)[*e.cursor-1]))
			*e.cursor--
		}
	}
}

// handleApplicationEscape processes application mode escape sequences
func (e *realTimeEditor) handleApplicationEscape(reader *bufio.Reader) {
	nb, err := reader.ReadByte()
	if err != nil {
		return
	}
	switch nb {
	case 'C':
		if *e.cursor < len(*e.inputRunes) {
			e.moveRight(e.runeWidth((*e.inputRunes)[*e.cursor]))
			*e.cursor++
		}
	case 'D':
		if *e.cursor > 0 {
			e.moveLeft(e.runeWidth((*e.inputRunes)[*e.cursor-1]))
			*e.cursor--
		}
	}
}

// Helper methods for realTimeEditor

// isCombining reports whether r is a combining mark (zero display width)
func isCombining(r rune) bool {
	return unicode.Is(unicode.Mn, r) || unicode.Is(unicode.Me, r) || unicode.Is(unicode.Mc, r)
}

// isVariationSelector reports whether r is a variation selector (zero width)
func isVariationSelector(r rune) bool {
	// U+FE00..U+FE0F (VS1..VS16) and U+E0100..U+E01EF (IVS)
	return (r >= 0xFE00 && r <= 0xFE0F) || (r >= 0xE0100 && r <= 0xE01EF)
}

// isRegionalIndicator reports whether r is a regional indicator rune (used for flags)
func isRegionalIndicator(r rune) bool { return r >= 0x1F1E6 && r <= 0x1F1FF }

// isZWJ reports whether r is ZERO WIDTH JOINER
func isZWJ(r rune) bool { return r == 0x200D }

// isEmoji reports common emoji ranges that should render as width 2 on most terminals
func isEmoji(r rune) bool {
	return isEmojiRange1(r) || isEmojiRange2(r)
}

// isEmojiRange1 checks the first set of emoji Unicode ranges
func isEmojiRange1(r rune) bool {
	return (r >= 0x1F300 && r <= 0x1F5FF) || // Misc Symbols and Pictographs
		(r >= 0x1F600 && r <= 0x1F64F) || // Emoticons
		(r >= 0x1F680 && r <= 0x1F6FF) || // Transport and Map Symbols
		(r >= 0x1F700 && r <= 0x1F77F) || // Alchemical Symbols
		(r >= 0x1F780 && r <= 0x1F7FF) // Geometric Shapes Extended
}

// isEmojiRange2 checks the second set of emoji Unicode ranges
func isEmojiRange2(r rune) bool {
	return (r >= 0x1F800 && r <= 0x1F8FF) || // Supplemental Arrows-C
		(r >= 0x1F900 && r <= 0x1F9FF) || // Supplemental Symbols and Pictographs
		(r >= 0x1FA00 && r <= 0x1FAFF) || // Symbols and Pictographs Extended-A
		(r >= 0x2600 && r <= 0x26FF) || // Misc symbols
		(r >= 0x2700 && r <= 0x27BF) // Dingbats
}

// runeDisplayWidth returns the number of terminal columns used by r
func runeDisplayWidth(r rune) int {
	// Zero-width characters
	if isCombining(r) || isVariationSelector(r) || isZWJ(r) {
		return 0
	}
	// East Asian wide/fullwidth
	switch width.LookupRune(r).Kind() {
	case width.EastAsianFullwidth, width.EastAsianWide:
		return 2
	}
	// Common emoji are typically 2 columns
	if isEmoji(r) {
		return 2
	}
	return 1
}

func (e *realTimeEditor) runeWidth(r rune) int { return runeDisplayWidth(r) }

func (e *realTimeEditor) colsBetween(from, to int) int {
	if from < 0 {
		from = 0
	}
	if to < 0 {
		to = 0
	}
	if from > to {
		from, to = to, from
	}
	cols := 0
	for i := from; i < to && i < len(*e.inputRunes); i++ {
		cols += e.runeWidth((*e.inputRunes)[i])
	}
	return cols
}

func (e *realTimeEditor) moveLeft(cols int) {
	if cols <= 0 {
		return
	}
	e.ui.write("\x1b[%dD", cols)
}

func (e *realTimeEditor) moveRight(cols int) {
	if cols <= 0 {
		return
	}
	e.ui.write("\x1b[%dC", cols)
}

func (e *realTimeEditor) printTailAndReposition(from int, clearedCols int) {
	tailCols := 0
	if from < len(*e.inputRunes) {
		tail := string((*e.inputRunes)[from:])
		e.ui.write("%s", tail)
		for _, rr := range (*e.inputRunes)[from:] {
			tailCols += e.runeWidth(rr)
		}
	}
	if clearedCols > 0 {
		e.ui.write("%s", strings.Repeat(" ", clearedCols))
	}
	e.moveLeft(tailCols + clearedCols)
}

func (e *realTimeEditor) moveWordLeft() {
	if *e.cursor == 0 {
		return
	}
	i := *e.cursor - 1
	for i >= 0 && unicode.IsSpace((*e.inputRunes)[i]) {
		i--
	}
	for i >= 0 && !unicode.IsSpace((*e.inputRunes)[i]) {
		i--
	}
	newPos := i + 1
	delta := e.colsBetween(newPos, *e.cursor)
	e.moveLeft(delta)
	*e.cursor = newPos
}

func (e *realTimeEditor) moveWordRight() {
	n := len(*e.inputRunes)
	if *e.cursor >= n {
		return
	}
	i := *e.cursor
	for i < n && !unicode.IsSpace((*e.inputRunes)[i]) {
		i++
	}
	for i < n && unicode.IsSpace((*e.inputRunes)[i]) {
		i++
	}
	delta := e.colsBetween(*e.cursor, i)
	e.moveRight(delta)
	*e.cursor = i
}

// deleteWordLeft deletes the word before the cursor and updates the display
func (e *realTimeEditor) deleteWordLeft() {
	if *e.cursor == 0 {
		return
	}
	// Find new cursor position at the beginning of previous word
	i := *e.cursor - 1
	for i >= 0 && unicode.IsSpace((*e.inputRunes)[i]) {
		i--
	}
	for i >= 0 && !unicode.IsSpace((*e.inputRunes)[i]) {
		i--
	}
	newPos := i + 1
	// Compute columns to move left and columns to clear
	moveCols := e.colsBetween(newPos, *e.cursor)
	clearedCols := 0
	for j := newPos; j < *e.cursor; j++ {
		clearedCols += e.runeWidth((*e.inputRunes)[j])
	}
	// Move cursor left to newPos
	e.moveLeft(moveCols)
	// Delete runes in [newPos, cursor)
	*e.inputRunes = append((*e.inputRunes)[:newPos], (*e.inputRunes)[*e.cursor:]...)
	*e.cursor = newPos
	// Redraw tail and clear leftover cells
	e.printTailAndReposition(*e.cursor, clearedCols)
}

//nolint:revive // Input character handling inherently requires multiple cases
func (h *KeyHandler) handleInputChar(input *strings.Builder, char rune) (done bool, canceled bool) {
	switch char {
	case '\n', '\r':
		if input.Len() > 0 {
			h.ui.write("\r\n")
			return true, false
		}
		h.ui.write(" %s(required)%s", h.ui.colors.BrightRed, h.ui.colors.Reset)
		return false, false
	case '\b', 127:
		if input.Len() == 0 {
			return false, false
		}
		runes := []rune(input.String())
		if len(runes) == 0 {
			return false, false
		}
		// Identify start of previous grapheme-like cluster
		end := len(runes)
		start := end - 1
		for start >= 0 && (isCombining(runes[start]) || isVariationSelector(runes[start])) {
			start--
		}
		if start >= 0 && isRegionalIndicator(runes[start]) {
			if start > 0 && isRegionalIndicator(runes[start-1]) {
				start--
			}
		}
		for {
			if start > 0 && isZWJ(runes[start-1]) {
				start -= 2
				for start >= 0 && (isCombining(runes[start]) || isVariationSelector(runes[start])) {
					start--
				}
				continue
			}
			break
		}
		if start < 0 {
			start = 0
		}
		// Calculate total columns to clear
		cols := 0
		for i := start; i < end; i++ {
			cols += runeDisplayWidth(runes[i])
		}
		// Update input
		input.Reset()
		input.WriteString(string(runes[:start]))
		// Clear terminal cells
		for i := 0; i < cols; i++ {
			h.ui.write("\b \b")
		}
		return false, false
	case 3: // Ctrl+C
		h.ui.write("\r\n%sOperation canceled%s\r\n", h.ui.colors.BrightRed, h.ui.colors.Reset)
		return true, true
	default:
		// Accept all printable characters including multibyte
		if unicode.IsPrint(char) {
			input.WriteRune(char)
			h.ui.write("%s", string(char))
		}
		return false, false
	}
}

// getLineInput provides fallback line-based input when raw mode is not available
func (h *KeyHandler) getLineInput() string {
	reader := bufio.NewReader(h.ui.stdin)
	for {
		line, err := reader.ReadString('\n')
		if err != nil {
			return ""
		}
		line = strings.TrimSpace(line)
		if line != "" {
			return line
		}
		h.ui.write("%s(required)%s ",
			h.ui.colors.BrightRed,
			h.ui.colors.Reset)
	}
}

// terminal represents terminal operations
type terminal interface {
	makeRaw(fd int) (*term.State, error)
	restore(fd int, state *term.State) error
}

type defaultTerminal struct{}

func (t *defaultTerminal) makeRaw(fd int) (*term.State, error) {
	return term.MakeRaw(fd)
}

func (t *defaultTerminal) restore(fd int, state *term.State) error {
	return term.Restore(fd, state)
}

// NewUI creates a new UI with the provided git client and loads keybindings from config
func NewUI(gitClient git.StatusInfoReader, router ...CommandRouter) *UI {
	colors := NewANSIColors()

	renderer := &Renderer{
		writer: os.Stdout,
		colors: colors,
	}
	renderer.updateSize()

	state := &UIState{
		selected:     0,
		input:        "",
		filtered:     []CommandInfo{},
		context:      ContextGlobal, // Start in global context
		contextStack: []Context{},
	}

	// Load config and create resolver
	var cfg *config.Config
	if ops, ok := gitClient.(git.ConfigOps); ok {
		configManager := config.NewConfigManager(ops)
		// Load config - if it fails, we'll use defaults from manager
		_ = configManager.Load()
		cfg = configManager.GetConfig()
	} else {
		// Fallback to empty config (built-in defaults and profiles will be used)
		cfg = &config.Config{}
	}

	// Create KeyBinding resolver and register built-in profiles
	resolver := NewKeyBindingResolver(cfg)
	RegisterBuiltinProfiles(resolver)
	contextManager := NewContextManager(resolver)

	// Determine which profile to use (default to "default" profile)
	profile := ProfileDefault
	if cfg.Interactive.Profile != "" {
		switch Profile(cfg.Interactive.Profile) {
		case ProfileEmacs, ProfileVi, ProfileReadline:
			profile = Profile(cfg.Interactive.Profile)
		default:
			fmt.Fprintf(os.Stderr, "Warning: Unknown profile '%s', using default\n", cfg.Interactive.Profile)
		}
	}

	// Resolve contextual keybindings for all contexts
	contextualMap, err := resolver.ResolveContextual(profile)
	if err != nil {
		fmt.Fprintf(os.Stderr, "Warning: Failed to resolve keybindings: %v. Using defaults.\n", err)
		// Fallback to legacy defaults
		keyMap := DefaultKeyBindingMap()
		contextualMap = &ContextualKeyBindingMap{
			Profile:  ProfileDefault,
			Platform: DetectPlatform(),
			Terminal: DetectTerminal(),
			Contexts: map[Context]*KeyBindingMap{
				ContextGlobal:  keyMap,
				ContextInput:   keyMap,
				ContextResults: keyMap,
				ContextSearch:  keyMap,
			},
		}
	}

	ui := &UI{
		stdin:      os.Stdin,
		stdout:     os.Stdout,
		stderr:     os.Stderr,
		term:       &defaultTerminal{},
		renderer:   renderer,
		state:      state,
		colors:     colors,
		gitClient:  gitClient,
		gitStatus:  getGitStatus(gitClient),
		contextMgr: contextManager,
		profile:    profile,
		workflow:   NewWorkflow(),
	}
	state.onContextChange = func(_ Context, newCtx Context) {
		contextManager.SetContext(newCtx)
	}

	ui.handler = &KeyHandler{
		ui:            ui,
		contextualMap: contextualMap,
	}

	// Set up workflow executor if router is provided
	if len(router) > 0 && router[0] != nil {
		ui.workflowEx = NewWorkflowExecutor(router[0])
	}

	return ui
}

// ToggleWorkflowView toggles between normal command view and workflow view
func (ui *UI) ToggleWorkflowView() {
	ui.state.showWorkflow = !ui.state.showWorkflow
}

// AddToWorkflow adds a command to the workflow
func (ui *UI) AddToWorkflow(command string, args []string, description string) int {
	return ui.workflow.AddStep(command, args, description)
}

// ClearWorkflow removes all steps from the workflow
func (ui *UI) ClearWorkflow() {
	ui.workflow.Clear()
}

// ExecuteWorkflow executes the current workflow
func (ui *UI) ExecuteWorkflow() error {
	if ui.workflowEx == nil {
		return fmt.Errorf("workflow executor not initialized")
	}

	if ui.workflow.IsEmpty() {
		return fmt.Errorf("workflow is empty")
	}

	return ui.workflowEx.Execute(ui.workflow)
}

// updateSize updates the terminal dimensions
func (r *Renderer) updateSize() {
	if f, ok := r.writer.(*os.File); ok {
		if w, h, err := term.GetSize(int(f.Fd())); err == nil && w > 0 && h > 0 {
			r.width, r.height = w, h
			return
		}
	}
	r.width, r.height = 80, 24 // Default fallback
}

var commands = buildInteractiveCommands()

// InteractiveUI provides an incremental search interactive UI with custom git client.
// Returns the selected command as []string (nil if nothing selected)
func InteractiveUI(gitClient git.StatusInfoReader) []string {
	ui := NewUI(gitClient)
	return ui.Run()
}

// writeError writes an error message to stderr
func (ui *UI) writeError(format string, a ...interface{}) {
	_, _ = fmt.Fprintf(ui.stderr, format+"\n", a...)
}

// write writes a message to stdout
func (ui *UI) write(format string, a ...interface{}) {
	_, _ = fmt.Fprintf(ui.stdout, format, a...)
}

// writeColor writes a colored message to stdout
func (ui *UI) writeColor(text string) {
	_, _ = fmt.Fprint(ui.stdout, text)
}

// writeln writes a message with newline to stdout
func (ui *UI) writeln(format string, a ...interface{}) {
	// Move to line start, clear line, write content, then CRLF
	_, _ = fmt.Fprint(ui.stdout, "\r\x1b[K")
	_, _ = fmt.Fprintf(ui.stdout, format+"\r\n", a...)
}

// clearScreen clears the entire screen and hides cursor
func clearScreen(w io.Writer) {
	// Clear screen, move cursor to home, hide cursor
	_, _ = fmt.Fprint(w, "\x1b[2J\x1b[H\x1b[?25l")
}

// showCursor shows the terminal cursor
func showCursor(w io.Writer) {
	_, _ = fmt.Fprint(w, "\x1b[?25h")
}

// ellipsis truncates string and adds ellipsis if it exceeds maxLen (ASCII only)
func ellipsis(s string, maxLen int) string {
	if maxLen <= 0 {
		return ""
	}
	if len(s) <= maxLen {
		return s
	}
	if maxLen <= 1 {
		return "…"
	}
	return s[:maxLen-1] + "…"
}

// Render displays the command list with proper terminal handling
func (r *Renderer) Render(ui *UI, state *UIState) {
	clearScreen(r.writer)
	// Disable line wrapping during rendering, restore at end
	_, _ = fmt.Fprint(r.writer, "\x1b[?7l")
	var restoreCursor func()
	defer func() {
		_, _ = fmt.Fprint(r.writer, "\x1b[?7h")
		if restoreCursor != nil {
			restoreCursor()
		}
		showCursor(r.writer)
	}()

	// Update terminal size
	r.updateSize()

	// Render each section
	r.renderHeader(ui)

	// Render workflow status if it has steps and no search input
	if !ui.workflow.IsEmpty() && !state.showWorkflow && state.input == "" {
		r.renderWorkflowStatus(ui)
	}

	// Render content based on state
	if state.showWorkflow {
		r.renderWorkflowView(ui, state)
	} else {
		r.renderSearchPrompt(ui, state)
		restoreCursor = r.saveCursorAtSearchPrompt(state)

		switch {
		case state.input == "":
			if ui.workflow.IsEmpty() {
				r.renderEmptyState(ui)
			} else {
				r.renderEmptyStateWithWorkflow(ui)
			}
			r.writeEmptyLine()
			r.renderSearchKeybinds(ui)
		case len(state.filtered) == 0:
			r.renderNoMatches(ui, state)
		default:
			r.renderCommandList(ui, state)
		}
	}

}

// renderHeader renders the title, git status, and navigation subtitle
func (r *Renderer) renderHeader(ui *UI) {
	// Modern header with title
	title := fmt.Sprintf("%s%s🚀 ggc Interactive Mode%s",
		r.colors.BrightCyan+r.colors.Bold,
		r.colors.Reset,
		r.colors.Reset)
	r.writeColorln(ui, title)

	// Git status information
	if ui.gitStatus != nil {
		r.renderGitStatus(ui, ui.gitStatus)
	}

}

// renderSearchPrompt renders the search input with cursor
func (r *Renderer) renderSearchPrompt(ui *UI, state *UIState) {
	inputWithCursor := r.formatInputWithCursor(state)

	searchPrompt := fmt.Sprintf("%s┌─ %sSearch:%s %s",
		r.colors.BrightBlue,
		r.colors.BrightGreen+r.colors.Bold,
		r.colors.Reset,
		inputWithCursor)
	r.writeColorln(ui, searchPrompt)

	// Results separator
	if state.input != "" {
		separator := fmt.Sprintf("%s└─ %sResults:%s",
			r.colors.BrightBlue,
			r.colors.BrightMagenta+r.colors.Bold,
			r.colors.Reset)
		r.writeColorln(ui, separator)
	}
	r.writeEmptyLine()
}

func (r *Renderer) saveCursorAtSearchPrompt(state *UIState) func() {
	linesUp := 2
	if state.input != "" {
		linesUp++
	}
	_, _ = fmt.Fprintf(r.writer, "\x1b[%dA", linesUp)
	const prefix = "┌─ Search: "
	// Compute display width (columns) of the prefix using runeDisplayWidth
	prefixCols := 0
	for _, pr := range prefix {
		prefixCols += runeDisplayWidth(pr)
	}
	// Compute display width up to the logical cursor position
	runes := []rune(state.input)
	cursorPos := state.cursorPos
	if cursorPos > len(runes) {
		cursorPos = len(runes)
	}
	cursorWidth := 0
	for _, rr := range runes[:cursorPos] {
		cursorWidth += runeDisplayWidth(rr)
	}
	column := prefixCols + cursorWidth + 1
	if column < 1 {
		column = 1
	}
	_, _ = fmt.Fprintf(r.writer, "\x1b[%dG", column)
	_, _ = fmt.Fprint(r.writer, "\x1b[s")
	_, _ = fmt.Fprintf(r.writer, "\x1b[%dB", linesUp)
	return func() {
		_, _ = fmt.Fprint(r.writer, "\x1b[u")
	}
}

// formatInputWithCursor formats the input string with cursor position
func (r *Renderer) formatInputWithCursor(state *UIState) string {
	if state.input == "" {
		return fmt.Sprintf("%s█%s", r.colors.BrightWhite+r.colors.Bold, r.colors.Reset)
	}

	inputRunes := []rune(state.input)
	beforeCursor := string(inputRunes[:state.cursorPos])
	afterCursor := string(inputRunes[state.cursorPos:])
	cursor := "│"
	if state.cursorPos >= utf8.RuneCountInString(state.input) {
		cursor = "█"
	}

	return fmt.Sprintf("%s%s%s%s%s%s%s",
		r.colors.BrightYellow,
		beforeCursor,
		r.colors.BrightWhite+r.colors.Bold,
		cursor,
		r.colors.Reset+r.colors.BrightYellow,
		afterCursor,
		r.colors.Reset)
}

// renderEmptyState renders the empty input state
func (r *Renderer) renderEmptyState(ui *UI) {
	r.writeColorln(ui, fmt.Sprintf("%s💭 %sStart typing to search commands...%s",
		r.colors.BrightBlue, r.colors.BrightBlack, r.colors.Reset))
}

func (r *Renderer) buildSearchKeybindEntries(ui *UI) []keybindHelpEntry {
	entries := []keybindHelpEntry{
		{key: "←/→", desc: "Move cursor"},
		{key: "Ctrl+←/→", desc: "Move by word"},
		{key: "Option+←/→", desc: "Move by word (macOS)"},
	}
<<<<<<< HEAD
=======
	// Future: extend this helper for additional contexts such as workflow views.
>>>>>>> 8c94d779

	var km *KeyBindingMap
	if ui != nil && ui.handler != nil {
		km = ui.handler.GetCurrentKeyMap()
	}
	if km == nil {
		km = DefaultKeyBindingMap()
	}

	defaultMap := DefaultKeyBindingMap()

	appendDynamic := func(primary []KeyStroke, fallback []KeyStroke, desc string) {
		keys := primary
		if len(keys) == 0 {
			keys = fallback
		}
		if len(keys) == 0 {
			return
		}
		formatted := FormatKeyStrokesForDisplay(keys)
		if formatted == "" || formatted == "none" {
			return
		}
		entries = append(entries, keybindHelpEntry{key: formatted, desc: desc})
	}

	appendDynamic(km.ClearLine, defaultMap.ClearLine, "Clear all input")
	appendDynamic(km.DeleteWord, defaultMap.DeleteWord, "Delete word")
	appendDynamic(km.DeleteToEnd, defaultMap.DeleteToEnd, "Delete to end")
	appendDynamic(km.MoveToBeginning, defaultMap.MoveToBeginning, "Move to beginning")
	appendDynamic(km.MoveToEnd, defaultMap.MoveToEnd, "Move to end")

	entries = append(entries, keybindHelpEntry{key: "Backspace", desc: "Delete character"})
<<<<<<< HEAD
	entries = append(entries, keybindHelpEntry{key: "Enter", desc: "Execute selected command"})

	appendDynamic(km.AddToWorkflow, defaultMap.AddToWorkflow, "Add to workflow")
	appendDynamic(km.ToggleWorkflowView, defaultMap.ToggleWorkflowView, "Toggle workflow view")

	entries = append(entries, keybindHelpEntry{key: "Ctrl+c", desc: "Quit"})
=======
>>>>>>> 8c94d779

	return entries
}

<<<<<<< HEAD
func (r *Renderer) renderKeybindEntries(ui *UI, entries []keybindHelpEntry) {
	if len(entries) == 0 {
		return
	}

	r.writeColorln(ui, fmt.Sprintf("%s⌨️  %sAvailable keybinds:%s",
		r.colors.BrightBlue, r.colors.BrightWhite+r.colors.Bold, r.colors.Reset))

	for _, entry := range entries {
		r.writeColorln(ui, fmt.Sprintf("   %s%s%s  %s%s%s",
			r.colors.BrightGreen+r.colors.Bold,
			entry.key,
			r.colors.Reset,
			r.colors.BrightBlack,
			entry.desc,
			r.colors.Reset))
	}
}

=======
>>>>>>> 8c94d779
// renderNoMatches renders the no matches found state with keybind help
func (r *Renderer) renderNoMatches(ui *UI, state *UIState) {
	// No matches message
	r.writeColorln(ui, fmt.Sprintf("%s🔍 %sNo commands found for '%s%s%s'%s",
		r.colors.BrightYellow,
		r.colors.BrightWhite,
		r.colors.BrightYellow+r.colors.Bold,
		state.input,
		r.colors.Reset+r.colors.BrightWhite,
		r.colors.Reset))

	r.writeEmptyLine()
	r.renderKeybindEntries(ui, r.buildSearchKeybindEntries(ui))
}

// renderSearchKeybinds renders keybinds available in search UI
func (r *Renderer) renderSearchKeybinds(ui *UI) {
	r.renderKeybindEntries(ui, r.buildSearchKeybindEntries(ui))
}

<<<<<<< HEAD
// renderWorkflowKeybinds renders keybinds available in workflow UI
func (r *Renderer) renderWorkflowKeybinds(ui *UI) {
	// Workflow-specific keybinds
	keybinds := []struct{ key, desc string }{
		{"Enter", "Execute workflow"},
		{"c", "Clear workflow"},
		{"Ctrl+t", "Back to search view"},
		{"Ctrl+c", "Quit"},
	}
=======
	entries := r.buildSearchKeybindEntries(ui)
>>>>>>> 8c94d779

	r.writeColorln(ui, fmt.Sprintf("%s⌨️  %sAvailable keybinds:%s",
		r.colors.BrightBlue, r.colors.BrightWhite+r.colors.Bold, r.colors.Reset))

	for _, kb := range entries {
		r.writeColorln(ui, fmt.Sprintf("   %s%s%s  %s%s%s",
			r.colors.BrightGreen+r.colors.Bold,
			kb.key,
			r.colors.Reset,
			r.colors.BrightBlack,
			kb.desc,
			r.colors.Reset))
	}
}

// renderCommandList renders the filtered command list
func (r *Renderer) renderCommandList(ui *UI, state *UIState) {
	// Clamp selection index to valid range
	if state.selected >= len(state.filtered) {
		state.selected = len(state.filtered) - 1
	}
	if state.selected < 0 {
		state.selected = 0
	}

	// Calculate maximum command length for consistent alignment
	maxCmdLen := r.calculateMaxCommandLength(state.filtered)

	for i, cmd := range state.filtered {
		r.renderCommandItem(ui, cmd, i, state.selected, maxCmdLen)
	}
}

// renderCommandItem renders a single command item
func (r *Renderer) renderCommandItem(ui *UI, cmd CommandInfo, index, selected, maxCmdLen int) {
	desc := cmd.Description
	if desc == "" {
		desc = "No description"
	}

	// Calculate padding for consistent command alignment
	paddingLen := maxCmdLen - len(cmd.Command)
	if paddingLen < 0 {
		paddingLen = 0
	}
	padding := strings.Repeat(" ", paddingLen)

	// Calculate available width for description
	usedWidth := 4 + len(cmd.Command) + len(padding) + 3 // prefix + command + padding + separator
	availableDescWidth := r.width - usedWidth
	if availableDescWidth < 10 {
		availableDescWidth = 10
	}

	// Truncate description if needed
	trimmedDesc := ellipsis(desc, availableDescWidth)

	if index == selected {
		// Selected item with modern highlighting
		selectedLine := fmt.Sprintf("%s▶ %s%s%s%s %s│%s %s%s%s",
			r.colors.BrightCyan+r.colors.Bold,
			r.colors.BrightWhite+r.colors.Bold+r.colors.Reverse,
			" "+cmd.Command+" ",
			r.colors.Reset,
			padding,
			r.colors.BrightBlue,
			r.colors.Reset,
			r.colors.BrightWhite,
			trimmedDesc,
			r.colors.Reset)
		r.writeColorln(ui, selectedLine)
	} else {
		// Regular item with improved styling
		regularLine := fmt.Sprintf("  %s%s%s%s %s│%s %s%s%s",
			r.colors.BrightGreen+r.colors.Bold,
			cmd.Command,
			r.colors.Reset,
			padding,
			r.colors.BrightBlack,
			r.colors.Reset,
			r.colors.BrightBlack,
			trimmedDesc,
			r.colors.Reset)
		r.writeColorln(ui, regularLine)
	}
}

// writeColorln writes a colored line to the terminal
func (r *Renderer) writeColorln(_ *UI, text string) {
	// Move to line start, clear line, write content, then CRLF
	_, _ = fmt.Fprint(r.writer, "\r\x1b[K")
	_, _ = fmt.Fprint(r.writer, text+"\r\n")
}

// renderEmptyStateWithWorkflow renders the empty state with workflow info
func (r *Renderer) renderEmptyStateWithWorkflow(ui *UI) {
	r.writeColorln(ui, fmt.Sprintf("%s📝 Start typing to search commands...%s",
		r.colors.BrightBlue,
		r.colors.Reset))
}

// renderWorkflowStatus renders workflow information at the top of the UI
func (r *Renderer) renderWorkflowStatus(ui *UI) {
	steps := ui.workflow.GetSteps()
	if len(steps) == 0 {
		return
	}

	// Workflow status bar
	statusText := fmt.Sprintf("%s📋 Workflow Ready (%d steps):%s",
		r.colors.BrightYellow+r.colors.Bold,
		len(steps),
		r.colors.Reset)

	// Show first few steps inline
	stepTexts := make([]string, 0, min(3, len(steps)))
	for i, step := range steps[:min(3, len(steps))] {
		stepText := fmt.Sprintf("%s%d.%s %s%s%s",
			r.colors.BrightBlue+r.colors.Bold,
			i+1,
			r.colors.Reset,
			r.colors.BrightGreen,
			step.Description,
			r.colors.Reset)
		stepTexts = append(stepTexts, stepText)
	}

	if len(steps) > 3 {
		stepTexts = append(stepTexts, fmt.Sprintf("%s...+%d more%s",
			r.colors.BrightBlack, len(steps)-3, r.colors.Reset))
	}

	r.writeColorln(ui, statusText+" "+strings.Join(stepTexts, " → "))
	r.writeColorln(ui, "")
}

// renderWorkflowView renders the detailed workflow view
func (r *Renderer) renderWorkflowView(ui *UI, _ *UIState) {
	steps := ui.workflow.GetSteps()

	// Detailed workflow header
	r.writeColorln(ui, fmt.Sprintf("%s📋 Workflow Details (%d steps)%s",
		r.colors.BrightYellow+r.colors.Bold,
		len(steps),
		r.colors.Reset))
	r.writeColorln(ui, "")

	if len(steps) == 0 {
		r.writeColorln(ui, fmt.Sprintf("%s  No steps in workflow%s",
			r.colors.BrightBlack,
			r.colors.Reset))
		r.writeColorln(ui, "")

		// Render workflow keybinds even for empty workflow
		r.renderWorkflowKeybinds(ui)
		return
	}

	// Render all workflow steps
	for i, step := range steps {
		stepLine := fmt.Sprintf("  %s%d.%s %s%s%s",
			r.colors.BrightBlue+r.colors.Bold,
			i+1,
			r.colors.Reset,
			r.colors.BrightGreen+r.colors.Bold,
			step.Description,
			r.colors.Reset)
		r.writeColorln(ui, stepLine)
	}

	r.writeColorln(ui, "")

	// Render workflow keybinds
	r.renderWorkflowKeybinds(ui)
}

// renderGitStatus renders the Git repository status information
func (r *Renderer) renderGitStatus(ui *UI, status *GitStatus) {
	var parts []string

	// Branch name
	branchPart := fmt.Sprintf("%s📍 %s%s%s",
		r.colors.BrightBlue,
		r.colors.BrightWhite+r.colors.Bold,
		status.Branch,
		r.colors.Reset)
	parts = append(parts, branchPart)

	// Working directory status
	if status.HasChanges {
		var statusParts []string
		if status.Modified > 0 {
			statusParts = append(statusParts, fmt.Sprintf("%d modified", status.Modified))
		}
		if status.Staged > 0 {
			statusParts = append(statusParts, fmt.Sprintf("%d staged", status.Staged))
		}

		workingPart := fmt.Sprintf("%s📝 %s%s%s",
			r.colors.BrightYellow,
			r.colors.BrightWhite+r.colors.Bold,
			strings.Join(statusParts, ", "),
			r.colors.Reset)
		parts = append(parts, workingPart)
	}

	// Remote tracking status
	if status.Ahead > 0 || status.Behind > 0 {
		var remoteParts []string
		if status.Ahead > 0 {
			remoteParts = append(remoteParts, fmt.Sprintf("↑%d", status.Ahead))
		}
		if status.Behind > 0 {
			remoteParts = append(remoteParts, fmt.Sprintf("↓%d", status.Behind))
		}

		remotePart := fmt.Sprintf("%s%s%s",
			r.colors.BrightMagenta+r.colors.Bold,
			strings.Join(remoteParts, " "),
			r.colors.Reset)
		parts = append(parts, remotePart)
	}

	// Render the status line
	statusLine := strings.Join(parts, "  ")
	r.writeColorln(ui, statusLine)
}

// writeEmptyLine writes an empty line
func (r *Renderer) writeEmptyLine() {
	_, _ = fmt.Fprint(r.writer, "\r\x1b[K\r\n")
}

// calculateMaxCommandLength calculates the maximum command length for alignment
func (r *Renderer) calculateMaxCommandLength(filtered []CommandInfo) int {
	if len(filtered) == 0 {
		return 0
	}

	maxLen := 0
	for _, cmd := range filtered {
		if len(cmd.Command) > maxLen {
			maxLen = len(cmd.Command)
		}
	}
	return maxLen
}

// setupTerminal configures terminal raw mode and returns the old state and error status
func (ui *UI) setupTerminal() (*term.State, bool) {
	var oldState *term.State
	if f, ok := ui.stdin.(*os.File); ok {
		// Check if it's a real terminal (TTY) - skip for non-TTY or when term is nil
		if ui.term == nil || !term.IsTerminal(int(f.Fd())) {
			// Not a real terminal, skip raw mode setup for debugging
			return nil, true
		}

		fd := int(f.Fd())
		var err error
		oldState, err = ui.term.makeRaw(fd)
		if err != nil {
			ui.writeError("Failed to set terminal to raw mode: %v", err)
			return nil, false
		}
	}
	return oldState, true
}

// Run executes the interactive UI
func (ui *UI) Run() []string {
	oldState, reader, isRawMode := ui.initializeTerminal()
	if oldState == nil && isRawMode {
		return nil
	}

	// Set up terminal restoration for raw mode
	if f, ok := ui.stdin.(*os.File); ok && isRawMode {
		fd := int(f.Fd())
		defer func() {
			if err := ui.term.restore(fd, oldState); err != nil {
				ui.writeError("failed to restore terminal state: %v", err)
			}
		}()
	}

	return ui.runMainLoop(reader, isRawMode, oldState)
}

// initializeTerminal sets up the terminal and returns the old state, reader, and raw mode status
func (ui *UI) initializeTerminal() (*term.State, *bufio.Reader, bool) {
	oldState, ok := ui.setupTerminal()
	if !ok {
		return nil, nil, false
	}

	// Check if we're in raw mode (real terminal) or not
	isRawMode := oldState != nil

	// Set up reader based on mode
	var reader *bufio.Reader
	if !isRawMode {
		reader = bufio.NewReader(ui.stdin)
	}

	return oldState, reader, isRawMode
}

// runMainLoop handles the main input loop
func (ui *UI) runMainLoop(reader *bufio.Reader, isRawMode bool, oldState *term.State) []string {
	for {
		ui.state.UpdateFiltered()
		ui.renderer.Render(ui, ui.state)

		r, err := ui.readNextRune(reader, isRawMode)
		if err != nil {
			if errors.Is(err, io.EOF) {
				return nil
			}
			continue // Skip this iteration for other errors
		}

		// Handle key input with rune
		isSingleByte := isRawMode // In raw mode, we read single bytes; in buffered mode, we read full runes
		shouldContinue, result := ui.handler.HandleKey(r, isSingleByte, oldState)
		if !shouldContinue {
			return result
		}
	}
}

// readNextRune reads the next rune from input based on the mode
func (ui *UI) readNextRune(reader *bufio.Reader, isRawMode bool) (rune, error) {
	if isRawMode {
		for {
			// Read single byte directly from stdin in raw mode
			var buf [1]byte
			n, readErr := ui.stdin.Read(buf[:])

			if readErr != nil {
				return 0, readErr
			}

			if n == 0 {
				continue // Try again if no bytes read
			}

			return rune(buf[0]), nil
		}
	}

	// Use buffered reader for non-TTY
	r, _, err := reader.ReadRune()
	return r, err
}

// Extract <...> placeholders from a string
func extractPlaceholders(s string) []string {
	var res []string
	start := -1
	for i, c := range s {
		if c == '<' {
			start = i + 1
		} else if c == '>' && start != -1 {
			res = append(res, s[start:i])
			start = -1
		}
	}
	return res
}

// addCommandToWorkflow adds a command to the workflow (preserving placeholders)
func (h *KeyHandler) addCommandToWorkflow(cmdTemplate string) {
	// Don't process placeholders here - save the template as-is
	// Placeholders will be resolved during workflow execution

	// Parse command and arguments from template
	parts := strings.Fields(cmdTemplate)
	if len(parts) == 0 {
		return
	}

	command := parts[0]
	args := parts[1:]

	// Add template to workflow (with placeholders intact)
	id := h.ui.AddToWorkflow(command, args, cmdTemplate)

	// Show success message
	placeholders := extractPlaceholders(cmdTemplate)
	if len(placeholders) > 0 {
		h.ui.write("\n%s🎯 Added to workflow!%s\n",
			h.ui.colors.BrightGreen+h.ui.colors.Bold, h.ui.colors.Reset)
		h.ui.write("%s  Step %d: %s%s%s %s(will prompt for: %v)%s\n",
			h.ui.colors.BrightCyan, id, h.ui.colors.BrightWhite+h.ui.colors.Bold, cmdTemplate, h.ui.colors.Reset,
			h.ui.colors.BrightYellow, placeholders, h.ui.colors.Reset)
	} else {
		h.ui.write("\n%s🎯 Added to workflow!%s\n",
			h.ui.colors.BrightGreen+h.ui.colors.Bold, h.ui.colors.Reset)
		h.ui.write("%s  Step %d: %s%s%s\n",
			h.ui.colors.BrightCyan, id, h.ui.colors.BrightWhite+h.ui.colors.Bold, cmdTemplate, h.ui.colors.Reset)
	}
	h.ui.write("%s  Press 'Ctrl+t' to view workflow, or continue adding more commands%s\n\n",
		h.ui.colors.BrightBlack, h.ui.colors.Reset)
}

// clearWorkflow clears all steps from workflow
func (h *KeyHandler) clearWorkflow() {
	h.ui.ClearWorkflow()
	h.ui.write("%s🧹 Workflow cleared%s\n", h.ui.colors.BrightYellow, h.ui.colors.Reset)
}

// executeWorkflow executes the current workflow
func (h *KeyHandler) executeWorkflow(oldState *term.State) (bool, []string) {
	if h.ui.workflow.IsEmpty() {
		h.ui.write("%sWorkflow is empty. Add some steps first!%s\n",
			h.ui.colors.BrightRed, h.ui.colors.Reset)
		return true, nil
	}

	// Restore terminal state before execution
	if oldState != nil {
		if f, ok := h.ui.stdin.(*os.File); ok {
			if err := h.ui.term.restore(int(f.Fd()), oldState); err != nil {
				h.ui.writeError("failed to restore terminal state: %v", err)
			}
		}
	}

	// Clear screen and execute workflow
	clearScreen(h.ui.stdout)

	err := h.ui.ExecuteWorkflow()
	if err != nil {
		fmt.Printf("\n❌ Workflow execution failed: %v\n", err)
	} else {
		fmt.Printf("\n✨ Workflow preserved for reuse. Press 'Ctrl+t' to view or modify.\n")
	}

	// Keep workflow for reuse - don't clear it
	return false, []string{"ggc", InteractiveWorkflowCommand}
}<|MERGE_RESOLUTION|>--- conflicted
+++ resolved
@@ -1779,10 +1779,7 @@
 		{key: "Ctrl+←/→", desc: "Move by word"},
 		{key: "Option+←/→", desc: "Move by word (macOS)"},
 	}
-<<<<<<< HEAD
-=======
 	// Future: extend this helper for additional contexts such as workflow views.
->>>>>>> 8c94d779
 
 	var km *KeyBindingMap
 	if ui != nil && ui.handler != nil {
@@ -1816,20 +1813,16 @@
 	appendDynamic(km.MoveToEnd, defaultMap.MoveToEnd, "Move to end")
 
 	entries = append(entries, keybindHelpEntry{key: "Backspace", desc: "Delete character"})
-<<<<<<< HEAD
 	entries = append(entries, keybindHelpEntry{key: "Enter", desc: "Execute selected command"})
 
 	appendDynamic(km.AddToWorkflow, defaultMap.AddToWorkflow, "Add to workflow")
 	appendDynamic(km.ToggleWorkflowView, defaultMap.ToggleWorkflowView, "Toggle workflow view")
 
 	entries = append(entries, keybindHelpEntry{key: "Ctrl+c", desc: "Quit"})
-=======
->>>>>>> 8c94d779
 
 	return entries
 }
 
-<<<<<<< HEAD
 func (r *Renderer) renderKeybindEntries(ui *UI, entries []keybindHelpEntry) {
 	if len(entries) == 0 {
 		return
@@ -1849,8 +1842,6 @@
 	}
 }
 
-=======
->>>>>>> 8c94d779
 // renderNoMatches renders the no matches found state with keybind help
 func (r *Renderer) renderNoMatches(ui *UI, state *UIState) {
 	// No matches message
@@ -1871,7 +1862,6 @@
 	r.renderKeybindEntries(ui, r.buildSearchKeybindEntries(ui))
 }
 
-<<<<<<< HEAD
 // renderWorkflowKeybinds renders keybinds available in workflow UI
 func (r *Renderer) renderWorkflowKeybinds(ui *UI) {
 	// Workflow-specific keybinds
@@ -1881,14 +1871,11 @@
 		{"Ctrl+t", "Back to search view"},
 		{"Ctrl+c", "Quit"},
 	}
-=======
-	entries := r.buildSearchKeybindEntries(ui)
->>>>>>> 8c94d779
 
 	r.writeColorln(ui, fmt.Sprintf("%s⌨️  %sAvailable keybinds:%s",
 		r.colors.BrightBlue, r.colors.BrightWhite+r.colors.Bold, r.colors.Reset))
 
-	for _, kb := range entries {
+	for _, kb := range keybinds {
 		r.writeColorln(ui, fmt.Sprintf("   %s%s%s  %s%s%s",
 			r.colors.BrightGreen+r.colors.Bold,
 			kb.key,
