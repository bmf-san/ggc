// Package cmd provides command implementations for the ggc CLI tool.
package cmd

import (
	"fmt"
	"io"
	"os"

	"github.com/bmf-san/ggc/cmd/templates"
)

// Helper provides help message functionality.
type Helper struct {
	outputWriter io.Writer
}

// NewHelper creates a new Helper.
func NewHelper() *Helper {
	return &Helper{
		outputWriter: os.Stdout,
	}
}

// ShowHelp shows the main help message.
func (h *Helper) ShowHelp() {
	helpMsg, err := templates.RenderMainHelp()
	if err != nil {
		_, _ = fmt.Fprintf(h.outputWriter, "Error: %v\n", err)
		return
	}
	_, _ = fmt.Fprint(h.outputWriter, helpMsg)
}

// ShowCommandHelp shows help message for a command.
func (h *Helper) ShowCommandHelp(data templates.HelpData) {
	helpMsg, err := templates.RenderCommandHelp(data)
	if err != nil {
		_, _ = fmt.Fprintf(h.outputWriter, "Error: %v\n", err)
		return
	}
	_, _ = fmt.Fprint(h.outputWriter, helpMsg)
}

// ShowAddHelp shows help message for add command.
func (h *Helper) ShowAddHelp() {
	h.ShowCommandHelp(templates.HelpData{
		Usage:       "ggc add <file> | ggc add -p",
		Description: "Add file contents to the index",
		Examples: []string{
			"ggc add file.txt   # Add a specific file",
			"ggc add -p         # Add changes interactively",
		},
	})
}

// ShowBranchHelp shows help message for branch command.
func (h *Helper) ShowBranchHelp() {
	h.ShowCommandHelp(templates.HelpData{
		Usage:       "ggc branch <command>",
		Description: "List, create, or delete branches",
		Examples: []string{
			"ggc branch current     # Show current branch",
			"ggc branch checkout    # Checkout existing branch",
			"ggc branch create      # Create and checkout new branch",
			"ggc branch delete      # Delete a branch",
		},
	})
}

// ShowCleanHelp shows help message for clean command.
func (h *Helper) ShowCleanHelp() {
	h.ShowCommandHelp(templates.HelpData{
		Usage:       "ggc clean <command>",
		Description: "Clean untracked files and directories",
		Examples: []string{
			"ggc clean files    # Clean untracked files",
			"ggc clean dirs     # Clean untracked directories",
		},
	})
}

// ShowCommitHelp shows help message for commit command.
func (h *Helper) ShowCommitHelp() {
	h.ShowCommandHelp(templates.HelpData{
		Usage:       "ggc commit <message>",
		Description: "Commit staged changes",
		Examples: []string{
			"ggc commit amend <message>    # Amend to previous commit",
			"ggc commit amend --no-edit    # Amend without editing commit message",
			"ggc commit allow-empty        # Create empty commit",
			"ggc commit tmp                # Create temporary commit",
		},
	})
}

// ShowLogHelp shows help message for log command.
func (h *Helper) ShowLogHelp() {
	h.ShowCommandHelp(templates.HelpData{
		Usage:       "ggc log <command>",
		Description: "Show commit logs",
		Examples: []string{
			"ggc log simple   # Show commit logs in a simple format",
			"ggc log graph    # Show commit logs with a graph",
		},
	})
}

// ShowPullHelp shows help message for pull command.
func (h *Helper) ShowPullHelp() {
	h.ShowCommandHelp(templates.HelpData{
		Usage:       "ggc pull <command>",
		Description: "Pull changes from remote",
		Examples: []string{
			"ggc pull current   # Pull current branch from remote",
			"ggc pull rebase    # Pull with rebase",
		},
	})
}

// ShowPushHelp shows help message for push command.
func (h *Helper) ShowPushHelp() {
	h.ShowCommandHelp(templates.HelpData{
		Usage:       "ggc push <command>",
		Description: "Push changes to remote",
		Examples: []string{
			"ggc push current   # Push current branch to remote",
			"ggc push force     # Force push current branch to remote",
		},
	})
}

// ShowRemoteHelp shows help message for remote command.
func (h *Helper) ShowRemoteHelp() {
	h.ShowCommandHelp(templates.HelpData{
		Usage:       "ggc remote <command>",
		Description: "Manage set of tracked repositories",
		Examples: []string{
			"ggc remote list              # List remote repositories",
			"ggc remote add name url      # Add a remote repository",
			"ggc remote remove name       # Remove a remote repository",
			"ggc remote set-url name url  # Change remote repository URL",
		},
	})
}

// ShowStashHelp shows help message for stash command.
func (h *Helper) ShowStashHelp() {
	h.ShowCommandHelp(templates.HelpData{
		Usage:       "ggc stash [command]",
		Description: "Stash changes",
		Examples: []string{
			"ggc stash          # Stash current changes",
			"ggc stash pop      # Apply and remove the latest stash",
			"ggc stash drop     # Remove the latest stash",
		},
	})
}

// ShowStatusHelp shows help message for status command.
func (h *Helper) ShowStatusHelp() {
	h.ShowCommandHelp(templates.HelpData{
		Usage:       "ggc status [command]",
		Description: "Show the working tree status",
		Examples: []string{
			"ggc status           # Full detailed status output",
			"ggc status short     # Short, concise output (porcelain format)",
		},
	})
}

<<<<<<< HEAD
// ShowTagHelp shows help message for tag command.
func (h *Helper) ShowTagHelp() {
	h.ShowCommandHelp(templates.HelpData{
		Usage:       "ggc tag [command] [options]",
		Description: "Create, list, delete and verify tags",
		Examples: []string{
			"ggc tag                                   # List all tags",
			"ggc tag list                              # List all tags (sorted)",
			"ggc tag list v1.*                         # List tags matching pattern",
			"ggc tag create v1.0.0                     # Create tag",
			"ggc tag create v1.0.0 abc123              # Tag specific commit",
			"ggc tag annotated v1.0.0 'Release notes'  # Create annotated tag",
			"ggc tag delete v1.0.0                     # Delete tag",
			"ggc tag push                              # Push all tags to origin",
			"ggc tag push v1.0.0                       # Push specific tag",
			"ggc tag show v1.0.0                       # Show tag information",
=======
// ShowVersionHelp shows help message for Version command.
func (h *Helper) ShowVersionHelp() {
	h.ShowCommandHelp(templates.HelpData{
		Usage:       "ggc version",
		Description: "Show current ggc version",
		Examples: []string{
			"ggc version           # Shows build time, latest commit and version number",
>>>>>>> 874513f2
		},
	})
}

// ShowRebaseHelp shows help message for rebase command.
func (h *Helper) ShowRebaseHelp() {
	h.ShowCommandHelp(templates.HelpData{
		Usage:       "ggc rebase",
		Description: "Rebase current branch",
		Examples: []string{
			"ggc rebase   # Rebase current branch",
		},
	})
}

// ShowResetHelp shows help message for reset command.
func (h *Helper) ShowResetHelp() {
	h.ShowCommandHelp(templates.HelpData{
		Usage:       "ggc reset",
		Description: "Reset and clean",
		Examples: []string{
			"ggc reset   # Reset and clean",
		},
	})
}

// ShowStashPullPopHelp shows help message for stash-pull-pop command.
func (h *Helper) ShowStashPullPopHelp() {
	h.ShowCommandHelp(templates.HelpData{
		Usage:       "ggc stash-pull-pop",
		Description: "Stash changes, pull from remote, and pop stashed changes",
		Examples: []string{
			"ggc stash-pull-pop   # Stash changes, pull from remote, and pop stashed changes",
		},
	})
}

// ShowResetCleanHelp shows help message for reset-clean command.
func (h *Helper) ShowResetCleanHelp() {
	h.ShowCommandHelp(templates.HelpData{
		Usage:       "ggc reset-clean",
		Description: "Reset to HEAD and clean untracked files and directories",
		Examples: []string{
			"ggc reset-clean   # Reset to HEAD and clean untracked files and directories",
		},
	})
}

// ShowListBranchesHelp displays help for the list branches command.
func (h *Helper) ShowListBranchesHelp() {
	h.ShowCommandHelp(templates.HelpData{
		Usage:       "ggc branch list-local | ggc branch list-remote",
		Description: "List local or remote branches",
		Examples: []string{
			"ggc branch list-local    # List local branches",
			"ggc branch list-remote   # List remote branches",
		},
	})
}

// ShowDeleteBranchHelp displays help for the delete branch command.
func (h *Helper) ShowDeleteBranchHelp() {
	h.ShowCommandHelp(templates.HelpData{
		Usage:       "ggc branch delete <branch-name> [--force]",
		Description: "Delete a branch",
		Examples: []string{
			"ggc branch delete feature/123          # Delete a branch",
			"ggc branch delete feature/123 --force  # Force delete a branch",
		},
	})
}

// ShowDeleteMergedBranchHelp displays help for the delete merged branch command.
func (h *Helper) ShowDeleteMergedBranchHelp() {
	h.ShowCommandHelp(templates.HelpData{
		Usage:       "ggc branch delete-merged",
		Description: "Delete merged branches",
		Examples: []string{
			"ggc branch delete-merged   # Delete all merged branches",
		},
	})
}

// ShowDiffHelp displays help for the git diff command.
func (h *Helper) ShowDiffHelp() {
	h.ShowCommandHelp(templates.HelpData{
		Usage:       "ggc diff [options]",
		Description: "Show changes between commits, commit and working tree, etc",
		Examples: []string{
			"ggc diff           # Diff all changes (unstaged and staged)",
			"ggc diff staged    # Diff only staged changes",
			"ggc diff unstaged  # Diff only unstaged changes",
		},
	})
}

// ShowFetchHelp shows help message for fetch command.
func (h *Helper) ShowFetchHelp() {
	h.ShowCommandHelp(templates.HelpData{
		Usage:       "ggc fetch [options]",
		Description: "Download objects and refs from another repository",
		Examples: []string{
			"ggc fetch --prune   # Fetch and remove any remote-tracking references that no longer exist on the remote",
		},
	})
}<|MERGE_RESOLUTION|>--- conflicted
+++ resolved
@@ -168,7 +168,6 @@
 	})
 }
 
-<<<<<<< HEAD
 // ShowTagHelp shows help message for tag command.
 func (h *Helper) ShowTagHelp() {
 	h.ShowCommandHelp(templates.HelpData{
@@ -185,7 +184,10 @@
 			"ggc tag push                              # Push all tags to origin",
 			"ggc tag push v1.0.0                       # Push specific tag",
 			"ggc tag show v1.0.0                       # Show tag information",
-=======
+		},
+	})
+}
+
 // ShowVersionHelp shows help message for Version command.
 func (h *Helper) ShowVersionHelp() {
 	h.ShowCommandHelp(templates.HelpData{
@@ -193,7 +195,6 @@
 		Description: "Show current ggc version",
 		Examples: []string{
 			"ggc version           # Shows build time, latest commit and version number",
->>>>>>> 874513f2
 		},
 	})
 }
