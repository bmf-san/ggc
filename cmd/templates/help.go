// Package templates provides templates for help messages.
package templates

import (
	"bytes"
	"fmt"
	"os"
	"strings"
	"text/template"

	"golang.org/x/term"

	commandregistry "github.com/bmf-san/ggc/v6/cmd/command"
)

// HelpData contains data for help message templates.
type HelpData struct {
	Logo        string
	Usage       string
	Description string
	Examples    []string
}

// Templates for help messages.
var (
	mainHelpTemplate = `{{.Logo}}ggc: A Go-based CLI tool to streamline Git operations

Usage:
  ggc <command> [subcommand] [options]

Main Commands:
<<<<<<< HEAD
{{range .Categories}}{{.Name}}:
{{range .Commands}}{{.Display}}
{{end}}
{{end}}Notes:
{{range .Notes}}  - {{.}}
{{end}}`
=======
  ggc help                    Show help message
  ggc add <file>              Stage file(s)
  ggc add .                   Stage all changes
  ggc add interactive         Stage changes interactively
  ggc add patch               Stage changes interactively (patch mode)
  ggc branch current          Show current branch name
  ggc branch checkout         Interactive branch switch
  ggc branch checkout remote  Create and checkout new local branch from remote
  ggc branch delete          Interactive delete of local branches
  ggc branch delete merged   Interactive delete of merged local branches
  ggc branch rename <old> <new>         Rename branch
  ggc branch move <branch> <commit>     Move branch pointer
  ggc branch set upstream <branch> <up> Set upstream branch
  ggc branch info <branch>              Show branch details
  ggc branch list verbose              Detailed branch list
  ggc branch list local                List local branches
  ggc branch list remote               List remote branches
  ggc branch sort [date|name]           Sort branches
  ggc branch contains <commit>          Show branches containing commit
  ggc clean files             Clean files
  ggc clean dirs              Clean directories
  ggc clean interactive       Interactive file cleaning
  ggc commit amend            Amend to previous commit
  ggc commit amend no-edit    Amend without editing commit message
  ggc commit allow empty      Create empty commit
  ggc fetch prune            Fetch and remove stale remote-tracking branches
  ggc diff                    Show changes between commits, commit and working tree
  ggc tag                     Create, list, and delete tags
  ggc log simple              Show simple log
  ggc log graph               Show log with graph
  ggc pull current            Pull current branch
  ggc pull rebase             Pull with rebase
  ggc push current            Push current branch
  ggc push force              Force push current branch
  ggc rebase interactive      Interactive rebase
  ggc rebase <upstream>       Rebase current branch onto <upstream>
  ggc rebase continue         Continue an in-progress rebase
  ggc rebase abort            Abort an in-progress rebase
  ggc rebase skip             Skip current patch and continue

  ggc remote list             Show remotes
  ggc remote add <n> <url>    Add remote
  ggc remote remove <n>       Remove remote
  ggc remote set-url <n> <url> Change remote URL
  ggc restore <file>          Restore file in working directory from index
  ggc restore .               Restore all files in working directory from index
  ggc restore staged <file>   Unstage file (restore from HEAD to index)
  ggc restore staged .        Unstage all files
  ggc restore <commit> <file> Restore file from specific commit
  ggc version                 Show current ggc version
  ggc config                  Manage ggc configuration
  ggc debug-keys              Debug keybinding issues and capture key sequences
  ggc hook                    Manage Git hooks
  ggc reset                   Reset and clean
  ggc stash                   Stash changes
  ggc status                  Show the working tree status

Notes:
  - Unified syntax: no option flags (-/--) — use subcommands and words.
  - To pass a literal that starts with '-', use the '--' separator:
      ggc commit -- - fix leading dash
`
>>>>>>> c9e6c006

	commandHelpTemplate = `{{.Logo}}
Usage: {{.Usage}}

Description:
  {{.Description}}

Examples:
{{range .Examples}}  {{.}}
{{end}}
`
)

// MainHelpData contains data for main help message.
type MainHelpData struct {
	Logo       string
	Categories []helpCategory
	Notes      []string
}

type helpCategory struct {
	Name     string
	Commands []helpCommand
}

type helpCommand struct {
	Usage   string
	Summary string
	Display string
}

func selectLogo() string {
	if termWidth, _, err := term.GetSize(int(os.Stdout.Fd())); err == nil {
		if termWidth < 50 {
			return SmallLogo
		}
	}
	return Logo
}

// RenderMainHelp renders the main help message.
func RenderMainHelp() (string, error) {
	tmpl, err := template.New("mainHelp").Parse(mainHelpTemplate)
	if err != nil {
		return "", err
	}

	var buf bytes.Buffer
	data := MainHelpData{
		Logo:       selectLogo(),
		Categories: buildMainHelpCategories(),
		Notes: []string{
			"Unified syntax: no option flags (-/--) — use subcommands and words.",
			"To pass a literal that starts with '-', use the '--' separator: ggc commit -- - fix leading dash",
		},
	}

	if err := tmpl.Execute(&buf, data); err != nil {
		return "", err
	}

	return buf.String(), nil
}

func buildMainHelpCategories() []helpCategory {
	orderedCats := commandregistry.OrderedCategories()

	categoryCommands := make(map[commandregistry.Category][]helpCommand)

	visibleCommands := commandregistry.VisibleCommands()
	for i := range visibleCommands {
		cmd := &visibleCommands[i]
		categoryCommands[cmd.Category] = append(categoryCommands[cmd.Category], helpCommandsFor(cmd)...)
	}

	var categories []helpCategory
	for _, cat := range orderedCats {
		commands := categoryCommands[cat]
		if len(commands) == 0 {
			continue
		}

		maxUsage := 0
		for _, cmd := range commands {
			if len(cmd.Usage) > maxUsage {
				maxUsage = len(cmd.Usage)
			}
		}

		for i := range commands {
			usage := commands[i].Usage
			summary := commands[i].Summary
			if summary != "" {
				commands[i].Display = fmt.Sprintf("    %-*s %s", maxUsage, usage, summary)
			} else {
				commands[i].Display = fmt.Sprintf("    %s", usage)
			}
		}

		categories = append(categories, helpCategory{
			Name:     string(cat),
			Commands: commands,
		})
	}

	return categories
}

func helpCommandsFor(info *commandregistry.Info) []helpCommand {
	var entries []helpCommand
	if len(info.Subcommands) == 0 {
		usage := firstUsage(info.Usage, "ggc "+info.Name)
		if shouldIncludeUsage(usage) {
			entries = append(entries, helpCommand{Usage: usage, Summary: info.Summary})
		}
		return entries
	}

	for _, sub := range info.Subcommands {
		if sub.Hidden {
			continue
		}
		usage := firstUsage(sub.Usage, "ggc "+sub.Name)
		if !shouldIncludeUsage(usage) {
			continue
		}
		entries = append(entries, helpCommand{Usage: usage, Summary: sub.Summary})
	}

	return dedupeHelpCommands(entries)
}

func firstUsage(usages []string, fallback string) string {
	for _, usage := range usages {
		trimmed := strings.TrimSpace(usage)
		if trimmed != "" {
			return trimmed
		}
	}
	return fallback
}

func shouldIncludeUsage(usage string) bool {
	return strings.HasPrefix(usage, "ggc ")
}

func dedupeHelpCommands(commands []helpCommand) []helpCommand {
	if len(commands) <= 1 {
		return commands
	}
	seen := make(map[string]struct{}, len(commands))
	var result []helpCommand
	for _, cmd := range commands {
		key := cmd.Usage + "\n" + cmd.Summary
		if _, ok := seen[key]; ok {
			continue
		}
		seen[key] = struct{}{}
		result = append(result, cmd)
	}
	return result
}

// RenderCommandHelp renders help message for a specific command.
func RenderCommandHelp(data HelpData) (string, error) {
	tmpl, err := template.New("commandHelp").Parse(commandHelpTemplate)
	if err != nil {
		return "", err
	}

	var buf bytes.Buffer
	if err := tmpl.Execute(&buf, data); err != nil {
		return "", err
	}

	return buf.String(), nil
}<|MERGE_RESOLUTION|>--- conflicted
+++ resolved
@@ -29,14 +29,12 @@
   ggc <command> [subcommand] [options]
 
 Main Commands:
-<<<<<<< HEAD
-{{range .Categories}}{{.Name}}:
-{{range .Commands}}{{.Display}}
-{{end}}
-{{end}}Notes:
-{{range .Notes}}  - {{.}}
-{{end}}`
-=======
+{{if .Categories}}
+  {{range .Categories}}{{.Name}}:
+  {{range .Commands}}  {{.Display}}
+  {{end}}
+  {{end}}
+  {{else}}
   ggc help                    Show help message
   ggc add <file>              Stage file(s)
   ggc add .                   Stage all changes
@@ -94,12 +92,10 @@
   ggc stash                   Stash changes
   ggc status                  Show the working tree status
 
-Notes:
-  - Unified syntax: no option flags (-/--) — use subcommands and words.
-  - To pass a literal that starts with '-', use the '--' separator:
-      ggc commit -- - fix leading dash
-`
->>>>>>> c9e6c006
+  {{end}}Notes:
+  {{range .Notes}}  - {{.}}
+  {{end}}`
+
 
 	commandHelpTemplate = `{{.Logo}}
 Usage: {{.Usage}}
