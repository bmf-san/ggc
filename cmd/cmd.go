// Package cmd provides command implementations for the ggc CLI tool.
package cmd

import (
	"bufio"
	"fmt"
	"io"
	"os"
	"os/signal"
	"syscall"

	"github.com/bmf-san/ggc/git"
)

// Executer is an interface for executing commands.
type Executer interface {
	Help()
	Branch(args []string)
	Commit(args []string)
	Log(args []string)
	Pull(args []string)
	Push(args []string)
	Reset(args []string)
	Diff(args []string)
	Version(args []string)
	Status(args []string)
	Tag(args []string)
	Clean(args []string)
	PullRebasePush()
	Interactive()
}

// Cmd represents the command-line interface.
type Cmd struct {
	gitClient        git.Clienter
	outputWriter     io.Writer
	helper           *Helper
	brancher         *Brancher
	committer        *Committer
	logger           *Logger
	puller           *Puller
	pusher           *Pusher
	resetter         *Resetter
	cleaner          *Cleaner
	pullRebasePusher *PullRebasePusher
	adder            *Adder
	remoteer         *Remoteer
	rebaser          *Rebaser
	stasher          *Stasher
<<<<<<< HEAD
	tagger           *Tagger
    statuseer        *Statuseer
=======
	statuseer        *Statuseer
	versioneer       *Versioneer
>>>>>>> 874513f2
	commitPusher     *CommitPusher
	addCommitPusher  *AddCommitPusher
	completer        *Completer
    differ           *Differ
	fetcher          *Fetcher
	stashPullPopper  *StashPullPopper
	resetCleaner     *ResetCleaner
}

// NewCmd creates a new Cmd.
func NewCmd() *Cmd {
	client := git.NewClient()
	return &Cmd{
		gitClient:        client,
		outputWriter:     os.Stdout,
		helper:           NewHelper(),
		brancher:         NewBrancher(),
		committer:        NewCommitter(),
		logger:           NewLogger(),
		puller:           NewPuller(),
		pusher:           NewPusher(),
		resetter:         NewResetter(),
		cleaner:          NewCleaner(),
		pullRebasePusher: NewPullRebasePusher(),
		adder:            NewAdder(),
		remoteer:         NewRemoteer(),
		rebaser:          NewRebaser(),
		stasher:          NewStasher(),
<<<<<<< HEAD
		tagger:           NewTagger(),
        statuseer:        NewStatuseer(),
=======
		statuseer:        NewStatuseer(),
		versioneer:       NewVersioneer(),
>>>>>>> 874513f2
		commitPusher:     NewCommitPusher(),
		addCommitPusher:  NewAddCommitPusher(),
		completer:        NewCompleter(),
        differ:           NewDiffer(),
		fetcher:          NewFetcher(),
		stashPullPopper:  NewStashPullPopper(),
		resetCleaner:     NewResetCleaner(),
	}
}

// Help displays help information.
func (c *Cmd) Help() {
	c.helper.ShowHelp()
}

// Branch executes the branch command with the given arguments.
func (c *Cmd) Branch(args []string) {
	c.brancher.Branch(args)
}

// Commit executes the commit command with the given arguments.
func (c *Cmd) Commit(args []string) {
	c.committer.Commit(args)
}

// Log executes the log command with the given arguments.
func (c *Cmd) Log(args []string) {
	c.logger.Log(args)
}

// Status executes the status command with the given arguments.
func (c *Cmd) Status(args []string) {
	c.statuseer.Status(args)
}

// Tag executes the tag command with the given arguments.
func (c *Cmd) Tag(args []string) {
	c.tagger.Tag(args)
}

// Diff executes the diff command with the given arguments.
func (c *Cmd) Diff(args []string) {
	c.differ.Diff(args)
}

// Version executes the version command with the given arguments.
func (c *Cmd) Version(args []string) {
	c.versioneer.Version(args)
}

// Pull executes the pull command with the given arguments.
func (c *Cmd) Pull(args []string) {
	c.puller.Pull(args)
}

// Push executes the push command with the given arguments.
func (c *Cmd) Push(args []string) {
	c.pusher.Push(args)
}

// Reset executes the reset command.
func (c *Cmd) Reset(args []string) {
	c.resetter.Reset(args)
}

// Clean executes the clean command with the given arguments.
func (c *Cmd) Clean(args []string) {
	c.cleaner.Clean(args)
}

// PullRebasePush executes the pull-rebase-push command.
func (c *Cmd) PullRebasePush() {
	c.pullRebasePusher.PullRebasePush()
}

// Interactive starts the interactive UI mode.
func (c *Cmd) Interactive() {
	// Reset existing signal handlers
	signal.Reset(os.Interrupt, syscall.SIGTERM)

	// Set up global Ctrl+C handling
	sigChan := make(chan os.Signal, 1)
	signal.Notify(sigChan, os.Interrupt, syscall.SIGTERM)
	go func() {
		<-sigChan
		fmt.Println("\nExiting...")
		os.Exit(0)
	}()

	for {
		args := InteractiveUI()
		if args == nil {
			break
		}

		// Check for "quit" command
		if len(args) >= 2 && args[1] == "quit" {
			break
		}

		c.Route(args[1:]) // Skip "ggc" in args

		// Wait to check results after command execution
		c.waitForContinue()
	}
}

// Route routes the command to the appropriate handler based on args.
func (c *Cmd) Route(args []string) {
	if len(args) == 0 {
		c.Help()
		return
	}

	switch args[0] {
	case "help":
		c.Help()
	case "add":
		c.adder.Add(args[1:])
	case "branch":
		c.Branch(args[1:])
	case "commit":
		c.Commit(args[1:])
	case "log":
		c.Log(args[1:])
	case "pull":
		c.Pull(args[1:])
	case "push":
		c.Push(args[1:])
	case "reset":
		c.Reset(args[1:])
	case "clean":
		c.Clean(args[1:])
	case "version":
		c.Version(args[1:])
	case "clean-interactive":
		c.cleaner.CleanInteractive()
	case "pull-rebase-push":
		c.PullRebasePush()
	case "remote":
		c.remoteer.Remote(args[1:])
	case "rebase":
		c.rebaser.Rebase(args[1:])
	case "stash":
		c.stasher.Stash(args[1:])
	case "tag":
		c.tagger.Tag(args[1:])
    case "status":
        c.statuseer.Status(args[1:])
	case "commit-push-interactive":
		c.commitPusher.CommitPushInteractive()
	case "add-commit-push":
		c.addCommitPusher.AddCommitPush()
	case "complete":
		c.completer.Complete(args[1:])
	case "fetch":
		c.fetcher.Fetch(args[1:])
    case "diff":
        c.differ.Diff(args[1:])
	case "stash-pull-pop":
		c.stashPullPopper.StashPullPop()
	case "reset-clean":
		c.resetCleaner.ResetClean()
	default:
		c.Help()
	}
}

func (c *Cmd) waitForContinue() {
	fmt.Println("\nPress Enter to continue...")
	reader := bufio.NewReader(os.Stdin)
	_, _ = reader.ReadString('\n')
}<|MERGE_RESOLUTION|>--- conflicted
+++ resolved
@@ -47,13 +47,9 @@
 	remoteer         *Remoteer
 	rebaser          *Rebaser
 	stasher          *Stasher
-<<<<<<< HEAD
 	tagger           *Tagger
-    statuseer        *Statuseer
-=======
 	statuseer        *Statuseer
 	versioneer       *Versioneer
->>>>>>> 874513f2
 	commitPusher     *CommitPusher
 	addCommitPusher  *AddCommitPusher
 	completer        *Completer
@@ -82,13 +78,9 @@
 		remoteer:         NewRemoteer(),
 		rebaser:          NewRebaser(),
 		stasher:          NewStasher(),
-<<<<<<< HEAD
 		tagger:           NewTagger(),
-        statuseer:        NewStatuseer(),
-=======
 		statuseer:        NewStatuseer(),
 		versioneer:       NewVersioneer(),
->>>>>>> 874513f2
 		commitPusher:     NewCommitPusher(),
 		addCommitPusher:  NewAddCommitPusher(),
 		completer:        NewCompleter(),
