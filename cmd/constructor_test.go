--- conflicted
+++ resolved
@@ -181,7 +181,6 @@
 	}
 }
 
-<<<<<<< HEAD
 func TestNewTagger(t *testing.T) {
 	tagger := NewTagger()
 	if tagger == nil {
@@ -189,15 +188,17 @@
 	}
 	// Basic field checks
 	if tagger.outputWriter == nil || tagger.helper == nil || tagger.execCommand == nil {
-=======
+		t.Error("Expected all fields to be initialized")
+	}
+}
+
 func TestNewVersioneer(t *testing.T) {
 	versioneer := NewVersioneer()
 	if versioneer == nil {
-		t.Fatal("Expected Statuseer, got nil")
+		t.Fatal("Expected Versioneer, got nil")
 	}
 	// Basic field checks
 	if versioneer.outputWriter == nil || versioneer.helper == nil || versioneer.execCommand == nil {
->>>>>>> 874513f2
 		t.Error("Expected all fields to be initialized")
 	}
 }
@@ -229,11 +230,7 @@
 		cmd.remoteer == nil || cmd.rebaser == nil || cmd.stasher == nil ||
 		cmd.commitPusher == nil || cmd.addCommitPusher == nil || cmd.completer == nil ||
 		cmd.fetcher == nil || cmd.stashPullPopper == nil || cmd.resetCleaner == nil  ||
-<<<<<<< HEAD
-        cmd.statuseer == nil || cmd.differ == nil || cmd.tagger == nil {
-=======
-        cmd.statuseer == nil || cmd.differ == nil || cmd.versioneer == nil {
->>>>>>> 874513f2
+    cmd.statuseer == nil || cmd.differ == nil || cmd.tagger == nil ||  cmd.versioneer == nil {
 		t.Error("Expected all command handlers to be initialized")
 	}
 }